name: Check unallowed file changes

on:
  pull_request_target:
    paths:
      - '.github/workflows/**'
      - '.github/CODEOWNERS'
      - 'translations/**'
      - 'assets/fonts/**'
      - 'data/graphql/**'
      - 'lib/graphql/**'
      - 'lib/redirects/**'
      - 'lib/rest/**'
      - 'lib/webhooks/**'

jobs:
  triage:
    if: github.repository == 'github/docs' && github.event.pull_request.user.login != 'Octomerger'
    runs-on: ubuntu-latest
    steps:
      - uses: actions/checkout@5a4ac9002d0be2fb38bd78e4b4dbde5606d7042f
      - name: Check for existing requested changes
        id: requested-change
        uses: actions/github-script@626af12fe9a53dc2972b48385e7fe7dec79145c9
        with:
          github-token: ${{secrets.GITHUB_TOKEN}}
          result-encoding: json
          script: |
            const pullReviews = await github.pulls.listReviews({
              ...context.repo,
              pull_number: context.payload.number
            })

            const botReviews = pullReviews.data
              .filter(review => review.user.login === 'github-actions[bot]')
              .sort((a, b) => new Date(b.submitted_at) - new Date(a.submitted_at))
              .shift()

            if (botReviews) {
              console.log(`Pull request reviews authored by the github-action bot: ${botReviews}`)
            }
            return botReviews

      - name: Get files changed
        uses: dorny/paths-filter@eb75a1edc117d3756a18ef89958ee59f9500ba58
        id: filter
        with:
          # Base branch used to get changed files
          base: 'main'

          # Enables setting an output in the format in `${FILTER_NAME}_files
          # with the names of the matching files formatted as JSON array
          list-files: json

          # Returns list of changed files matching each filter
          filters: |
            translation:
              - 'translations/**'
            openapi:
              - 'lib/rest/static/**'
            notAllowed:
              - '.github/workflows/**'
              - '.github/CODEOWNERS'
              - 'translations/**'
              - 'assets/fonts/**'
              - 'data/graphql/**'
              - 'lib/graphql/**'
              - 'lib/redirects/**'
              - 'lib/rest/**'
              - 'lib/webhooks/**'

      # When there are changes to files we can't accept
      # and no review exists,leave a REQUEST_CHANGES review
      - name: Request pull request changes
        # Check for no reviews or reviews that aren't CHANGES_REQUESTED
        if: ${{ steps.filter.outputs.notAllowed == 'true' && (!steps.requested-change.outputs.result || fromJson(steps.requested-change.outputs.result).state != 'CHANGES_REQUESTED') }}
        uses: actions/github-script@626af12fe9a53dc2972b48385e7fe7dec79145c9
        with:
          github-token: ${{secrets.GITHUB_TOKEN}}
          script: |
            constFilesArr = [
              'translations/**',
              'lib/rest/static/**',
              '.github/workflows/**',
              '.github/CODEOWNERS',
              'translations/**',
              'assets/fonts/**',
              'data/graphql/**',
              'lib/graphql/**',
              'lib/redirects/**',
              'lib/rest/**',
              'lib/webhooks/**'
            ]

            const badFiles = badFilesArr.join('\n')

            let reviewMessage = `👋 Hey there spelunker. It looks like you've modified some files that we can't accept as contributions. The complete list of files we can't accept are:\n${badFiles}\n\nYou'll need to revert all of the files you changed in that list using [GitHub Desktop](https://docs.github.com/en/free-pro-team@latest/desktop/contributing-and-collaborating-using-github-desktop/reverting-a-commit) or \`git checkout origin/main <file name>\`. Once you get those files reverted, we can continue with the review process. :octocat:`

            await github.pulls.createReview({
              ...context.repo,
              pull_number: context.payload.number,
              body: reviewMessage,
              event: 'REQUEST_CHANGES'
            })

<<<<<<< HEAD
=======
            core.setFailed("It looks like you've modified some files we don't accept contributions for. Please see the review with requested changes for details.")
>>>>>>> e12b8329
      # When the most recent review was CHANGES_REQUESTED and the existing
      # PR no longer contains unallowed changes, dismiss the previous review
      - name: Dismiss pull request review
        # Check that unallowed files aren't modified and that a
        # CHANGES_REQUESTED review already exists
        if: ${{ steps.filter.outputs.notAllowed == 'false' && steps.requested-change.outputs.result && fromJson(steps.requested-change.outputs.result).state == 'CHANGES_REQUESTED' }}
        uses: actions/github-script@626af12fe9a53dc2972b48385e7fe7dec79145c9
        with:
          github-token: ${{secrets.GITHUB_TOKEN}}
          script: |
            await github.pulls.dismissReview({
              ...context.repo,
              pull_number: context.payload.number,
              review_id: ${{fromJson(steps.requested-change.outputs.result).id}},
              message: `✨Looks like you reverted all files we don't accept contributions for. 🙌 A member of the docs team will review your PR soon. 🚂`
            })<|MERGE_RESOLUTION|>--- conflicted
+++ resolved
@@ -103,10 +103,8 @@
               event: 'REQUEST_CHANGES'
             })
 
-<<<<<<< HEAD
-=======
             core.setFailed("It looks like you've modified some files we don't accept contributions for. Please see the review with requested changes for details.")
->>>>>>> e12b8329
+
       # When the most recent review was CHANGES_REQUESTED and the existing
       # PR no longer contains unallowed changes, dismiss the previous review
       - name: Dismiss pull request review
