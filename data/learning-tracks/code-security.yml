security_advisories:
  title: Fix and disclose a security vulnerability
  description: >-
    Using repository security advisories to privately fix a reported
    vulnerability and get a CVE.
  guides:
    - >-
      /code-security/security-advisories/guidance-on-reporting-and-writing-information-about-vulnerabilities/about-coordinated-disclosure-of-security-vulnerabilities
    - >-
      /code-security/security-advisories/working-with-global-security-advisories-from-the-github-advisory-database/about-the-github-advisory-database
    - >-
      /code-security/security-advisories/working-with-global-security-advisories-from-the-github-advisory-database/about-global-security-advisories
    - >-
      /code-security/security-advisories/working-with-repository-security-advisories/about-repository-security-advisories
    - >-
      /code-security/security-advisories/guidance-on-reporting-and-writing-information-about-vulnerabilities/best-practices-for-writing-repository-security-advisories
    - >-
      /code-security/security-advisories/guidance-on-reporting-and-writing-information-about-vulnerabilities/privately-reporting-a-security-vulnerability
    - >-
      /code-security/security-advisories/guidance-on-reporting-and-writing-information-about-vulnerabilities/managing-privately-reported-security-vulnerabilities
    - >-
      /code-security/security-advisories/working-with-repository-security-advisories/configuring-private-vulnerability-reporting-for-a-repository
    - >-
      /code-security/security-advisories/working-with-repository-security-advisories/configuring-private-vulnerability-reporting-for-an-organization
    - >-
      /code-security/security-advisories/working-with-repository-security-advisories/creating-a-repository-security-advisory
    - >-
      /code-security/security-advisories/working-with-repository-security-advisories/adding-a-collaborator-to-a-repository-security-advisory
    - >-
      /code-security/security-advisories/working-with-repository-security-advisories/collaborating-in-a-temporary-private-fork-to-resolve-a-repository-security-vulnerability
    - >-
      /code-security/security-advisories/working-with-repository-security-advisories/publishing-a-repository-security-advisory
    - >-
      /code-security/security-advisories/working-with-repository-security-advisories/editing-a-repository-security-advisory
    - >-
      /code-security/security-advisories/working-with-repository-security-advisories/deleting-a-repository-security-advisory
    - >-
      /code-security/security-advisories/working-with-repository-security-advisories/removing-a-collaborator-from-a-repository-security-advisory
dependabot_alerts:
  title: Get notifications for insecure dependencies
  description: >-
    Set up Dependabot to alert you to new vulnerabilities{% ifversion
    GH-advisory-db-supports-malware %} or malware{% endif %} in your
    dependencies.
  guides:
    - /code-security/dependabot/dependabot-alerts/about-dependabot-alerts
    - >-
      /repositories/managing-your-repositorys-settings-and-features/enabling-features-for-your-repository/managing-security-and-analysis-settings-for-your-repository
    - >-
      /code-security/dependabot/dependabot-alerts/viewing-and-updating-dependabot-alerts
    - >-
      /code-security/dependabot/dependabot-auto-triage-rules/about-dependabot-auto-triage-rules
    - >-
      /code-security/dependabot/dependabot-alerts/configuring-notifications-for-dependabot-alerts
    - >-
      /code-security/dependabot/working-with-dependabot/managing-pull-requests-for-dependency-updates
    - >-
      /code-security/dependabot/working-with-dependabot/troubleshooting-the-detection-of-vulnerable-dependencies
    - >-
      /code-security/dependabot/working-with-dependabot/troubleshooting-dependabot-errors
dependabot_security_updates:
  title: Get pull requests to update your vulnerable dependencies
  description: >-
    Set up Dependabot to create pull requests when new vulnerabilities are
    reported.
  guides:
    - >-
      /code-security/dependabot/dependabot-security-updates/about-dependabot-security-updates
    - >-
      /code-security/dependabot/dependabot-security-updates/configuring-dependabot-security-updates
    - >-
      /code-security/dependabot/dependabot-alerts/configuring-notifications-for-dependabot-alerts
    - >-
      /repositories/managing-your-repositorys-settings-and-features/enabling-features-for-your-repository/managing-security-and-analysis-settings-for-your-repository
    - >-
      /code-security/dependabot/working-with-dependabot/managing-pull-requests-for-dependency-updates
    - >-
      /code-security/dependabot/working-with-dependabot/troubleshooting-the-detection-of-vulnerable-dependencies
dependency_version_updates:
  title: Keep your dependencies up-to-date
  description: >-
    Use Dependabot to check for new releases and create pull requests to update
    your dependencies.
  guides:
    - >-
      /code-security/dependabot/dependabot-version-updates/about-dependabot-version-updates
    - >-
      /code-security/dependabot/dependabot-version-updates/configuring-dependabot-version-updates
    - >-
      /code-security/dependabot/dependabot-version-updates/customizing-dependency-updates
    - >-
      /code-security/dependabot/dependabot-version-updates/configuration-options-for-the-dependabot.yml-file
    - >-
      /code-security/dependabot/working-with-dependabot/keeping-your-actions-up-to-date-with-dependabot
    - >-
      /code-security/dependabot/working-with-dependabot/automating-dependabot-with-github-actions
    - >-
      /code-security/dependabot/dependabot-version-updates/listing-dependencies-configured-for-version-updates
    - >-
      /code-security/dependabot/working-with-dependabot/configuring-access-to-private-registries-for-dependabot
    - >-
      /code-security/dependabot/working-with-dependabot/guidance-for-the-configuration-of-private-registries-for-dependabot
    - >-
      /code-security/dependabot/working-with-dependabot/removing-dependabot-access-to-public-registries
    - >-
      /code-security/dependabot/working-with-dependabot/managing-pull-requests-for-dependency-updates
    - >-
      /code-security/dependabot/working-with-dependabot/troubleshooting-dependabot-errors
secret_scanning:
  title: Scan for secrets
  description: >-
    Set up secret scanning to guard against accidental check-ins of tokens,
    passwords, and other secrets to your repository.
  guides:
<<<<<<< HEAD
    - /code-security/secret-scanning/introduction/about-secret-scanning
=======
    - /code-security/secret-scanning/about-secret-scanning
    - /code-security/secret-scanning/enabling-secret-scanning-features/enabling-secret-scanning-for-your-repository
    - /code-security/secret-scanning/enabling-secret-scanning-features/enabling-push-protection-for-your-repository
>>>>>>> 33f1a5ef
    - >-
      {% ifversion secret-scanning-validity-check-partner-patterns %}
      /code-security/secret-scanning/enabling-secret-scanning-features/enabling-validity-checks-for-your-repository{% endif %}
    - >-
      {% ifversion not fpt
      %}/code-security/secret-scanning/using-advanced-secret-scanning-and-push-protection-features/custom-patterns/defining-custom-patterns-for-secret-scanning{%
      endif %}
    - /code-security/secret-scanning/managing-alerts-from-secret-scanning
    - /code-security/secret-scanning/introduction/supported-secret-scanning-patterns
    - >-
      {% ifversion secret-scanning-push-protection
      %}/code-security/secret-scanning/introduction/about-push-protection{%
      endif %}
    - >-
      {% ifversion secret-scanning-push-protection-for-users
      %}/code-security/secret-scanning/working-with-secret-scanning-and-push-protection/push-protection-for-users{%
      endif %}
    - >-
      {% ifversion secret-scanning-push-protection
      %}/code-security/secret-scanning/working-with-secret-scanning-and-push-protection/working-with-push-protection-from-the-command-line{%
      endif %}
    - >-
      {% ifversion secret-scanning-push-protection
      %}/code-security/secret-scanning/working-with-secret-scanning-and-push-protection/working-with-push-protection-in-the-github-ui{%
      endif %}
    - >-
      /code-security/secret-scanning/troubleshooting-secret-scanning-and-push-protection/troubleshooting-secret-scanning
security_alerts:
  title: Explore and manage security alerts
  description: Learn where to find and resolve security alerts.
  guides:
    - >-
      {% ifversion ghec or ghes
      %}/code-security/security-overview/about-security-overview {% endif %}
    - >-
      {% ifversion ghec or ghes
      %}/code-security/security-overview/assessing-adoption-code-security {%
      endif %}
    - >-
      {% ifversion ghec or ghes
      %}/code-security/security-overview/assessing-code-security-risk {% endif
      %}
    - >-
      {% ifversion ghec or ghes
      %}/code-security/secret-scanning/managing-alerts-from-secret-scanning {%
      endif %}
    - >-
      {% ifversion ghec or ghes
      %}/code-security/code-scanning/managing-code-scanning-alerts/managing-code-scanning-alerts-for-your-repository{%
      endif %}
    - >-
      {% ifversion ghec or ghes
      %}/code-security/code-scanning/managing-code-scanning-alerts/triaging-code-scanning-alerts-in-pull-requests{%
      endif %}
    - >-
      {% ifversion ghec or ghes
      %}/code-security/dependabot/dependabot-alerts/viewing-and-updating-dependabot-alerts{%
      endif %}
    - >-
      {% ifversion ghec or ghes
      %}/code-security/getting-started/auditing-security-alerts {% endif %}
code_security_actions:
  title: Run code scanning with GitHub Actions
  description: >-
    Check your default branch and every pull request to keep vulnerabilities and
    errors out of your repository.
  guides:
    - >-
      /code-security/code-scanning/introduction-to-code-scanning/about-code-scanning
    - >-
      /code-security/code-scanning/enabling-code-scanning/configuring-default-setup-for-code-scanning
    - >-
      /code-security/code-scanning/creating-an-advanced-setup-for-code-scanning/customizing-your-advanced-setup-for-code-scanning
    - >-
      /code-security/code-scanning/creating-an-advanced-setup-for-code-scanning/codeql-code-scanning-for-compiled-languages
    - >-
      /code-security/code-scanning/creating-an-advanced-setup-for-code-scanning/running-codeql-code-scanning-in-a-container
    - /code-security/code-scanning/troubleshooting-code-scanning
    - >-
      /code-security/code-scanning/managing-your-code-scanning-configuration/about-the-tool-status-page
code_security_integration:
  title: Integrate with code scanning
  description: Upload code analysis results from third-party systems to GitHub using SARIF.
  guides:
    - >-
      /code-security/code-scanning/integrating-with-code-scanning/about-integration-with-code-scanning
    - >-
      /code-security/code-scanning/integrating-with-code-scanning/uploading-a-sarif-file-to-github
    - >-
      /code-security/code-scanning/integrating-with-code-scanning/sarif-support-for-code-scanning
    - /rest/code-scanning
end_to_end_supply_chain:
  title: End-to-end supply chain
  description: >-
    How to think about securing your user accounts, your code, and your build
    process.
  guides:
    - >-
      /code-security/supply-chain-security/end-to-end-supply-chain/end-to-end-supply-chain-overview
    - >-
      /code-security/supply-chain-security/end-to-end-supply-chain/securing-accounts
    - /code-security/supply-chain-security/end-to-end-supply-chain/securing-code
    - >-
      /code-security/supply-chain-security/end-to-end-supply-chain/securing-builds<|MERGE_RESOLUTION|>--- conflicted
+++ resolved
@@ -112,14 +112,10 @@
     Set up secret scanning to guard against accidental check-ins of tokens,
     passwords, and other secrets to your repository.
   guides:
-<<<<<<< HEAD
     - /code-security/secret-scanning/introduction/about-secret-scanning
-=======
     - /code-security/secret-scanning/about-secret-scanning
     - /code-security/secret-scanning/enabling-secret-scanning-features/enabling-secret-scanning-for-your-repository
     - /code-security/secret-scanning/enabling-secret-scanning-features/enabling-push-protection-for-your-repository
->>>>>>> 33f1a5ef
-    - >-
       {% ifversion secret-scanning-validity-check-partner-patterns %}
       /code-security/secret-scanning/enabling-secret-scanning-features/enabling-validity-checks-for-your-repository{% endif %}
     - >-
