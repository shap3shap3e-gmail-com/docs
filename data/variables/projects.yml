--- conflicted
+++ resolved
@@ -4,15 +4,6 @@
 project_v2_caps: 'Project'
 
 projects_v1_board: >-
-<<<<<<< HEAD
-  {% ifversion ghes < 3.8 %}project board{% else %}classic project{% endif %}
-projects_v1_board_caps: >-
-  {% ifversion ghes < 3.8 %}Project board{% else %}Classic project{% endif %}
-projects_v1_boards: >-
-  {% ifversion ghes < 3.8 %}project boards{% else %}classic projects{% endif %}
-projects_v1_boards_caps: >-
-  {% ifversion ghes < 3.8 %}Project boards{% else %}Classic projects{% endif %}
-=======
   {% ifversion ghae %}project board{% else %}classic project{% endif %}
 projects_v1_board_caps: >-
   {% ifversion ghae %}Project board{% else %}Classic project{% endif %}
@@ -20,7 +11,6 @@
   {% ifversion ghae %}project boards{% else %}classic projects{% endif %}
 projects_v1_boards_caps: >-
   {% ifversion ghae %}Project boards{% else %}Classic projects{% endif %}
->>>>>>> 3a034e64
 
 command-palette-shortcut: '<kbd>Command</kbd>+<kbd>K</kbd> (Mac) or <kbd>Ctrl</kbd>+<kbd>K</kbd> (Windows/Linux)'
 
