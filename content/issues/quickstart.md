---
title: Quickstart for GitHub Issues
intro: "The essentials for getting started with {% data variables.product.prodname_dotcom %}'s planning and tracking tools."
allowTitleToDifferFromFilename: true
versions:
  free-pro-team: '*'
  enterprise-server: '*'
  github-ae: '*'
---
## Introduction
You can use {% data variables.product.prodname_dotcom %} repositories, issues, project boards, and other tools to plan and track your work, whether working on an individual project or large initiative.

In this guide, you will learn how to create and set up a repository for collaborating with a team, create issue templates{% if currentVersion == "free-pro-team@latest" %}and forms{% endif %}, open issues and use task lists to break down work, and establish a project board for organizing and tracking issues.

## Creating a repository
When starting a new project, initiative, or feature, the first step is to create a repository. Repositories contain all of your project's files and give you a place to collaborate with others and manage your work. For more information, see "[Creating a new repository](/github/creating-cloning-and-archiving-repositories/creating-a-repository-on-github/creating-a-new-repository)".

You can set up repositories for different purposes based on your needs. The following are some common use cases:

- **Product repositories**: Larger organizations that track their work and goals around specific products may have one or more repositories containing the code and other files. These repositories can also be used for documentation, reporting on product health or future plans for the product. 
- **Project repositories**: For an organization that tracks work for short-lived initiatives or projects, such as a consulting firm, there is a need to report on the health of a project and move people between different projects based on skills and needs. Code for the project is often contained in a single repository.
- **Team repositories**: For an organization that groups people into teams, and brings projects to them, such as a dev tools team, code may be scattered across many repositories for the different work they need to track. In this case it may be helpful to have a team-specific repository as one place to track all the work the team is involved in.

You can create multiple, separate repositories if you want different access permissions for the source code and for tracking issues and discussions. For more information, see "[Creating an issues-only repository](/github/creating-cloning-and-archiving-repositories/creating-a-repository-on-github/creating-an-issues-only-repository)".

### Repository example 
Below is an example of a new repository created for a project. 

## Communicating repository information
You can create a README.md file for your repository to introduce your team or project and communicate important information about it. A README is often the first item a visitor to your repository will see, so you can also provide information on how users or contributors can get started with the project and how to contact the team. For more information, see "[About READMEs](/github/creating-cloning-and-archiving-repositories/creating-a-repository-on-github/about-readmes)".

You can also create a CONTRIBUTING.md file specifically to contain guidelines on how users or contributors can contribute and interact with the team or project, such as how to open a bug fix issue or request an improvement. For more information, see "[Setting guidelines for repository contributors](/communities/setting-up-your-project-for-healthy-contributions/setting-guidelines-for-repository-contributors)".

<<<<<<< HEAD
### README example
Below is an example of a README.md created for a project. 
=======
## Making decisions as a team
You can use issues and discussions to communicate and make decisions as a team on planned improvements or priorities for your project. Issues are useful when you create them for discussion of specific details, such as bug or performance reports, planning for the next quarter, or design for a new initiative. Discussions are useful for open-ended brainstorming or feedback, outside the codebase and across repositories. For more information, see "[Which discussion tool should I use?](/github/getting-started-with-github/quickstart/communicating-on-github#which-discussion-tool-should-i-use)"
>>>>>>> 13693a54

## Creating issue templates

You can use issues to track the different types of work that your team or project covers, as well as gather information from those outside of your project. The following are a few common use cases for issues.

- Release tracking: You can use an issue to track the progress for a release or the steps to complete the day of a launch.
- Large initiatives: You can use an issue to track progress on a large initiative or project, which is then linked to the smaller issues. 
- Requests for improvement: Your team or users can create issues to request an improvement to your product or project.
- Bugs: Your team or users can create issues to report a bug. 

Depending on the type of repository and project you are working on, you may prioritize certain types of issues over others. Once you have identified the most common issue types for your team, you can create issue forms and templates for your repository. Issue templates {% if currentVersion == "free-pro-team@latest" %}and forms{% endif %} allow you to create a standardized list of templates that a contributor can choose from when they open an issue in your repository. For more information, see "[Configuring issue templates for your repository](/communities/using-templates-to-encourage-useful-issues-and-pull-requests/configuring-issue-templates-for-your-repository)".

### Issue template example for large initiative
Below is an example of an issue template for a large initiative, in our previously created project repository. 
## Opening issues and using task lists to track scoped work
You can organize and track your scoped work by creating issues. 
### Issue example for large initiative
Below is an example of an issue created for a large initiative

ADD LINK TO HOW TO CREATE AN ISSUE

A task list in {% data variables.product.prodname_dotcom %} is a set of tasks that each render on a separate line with a clickable checkbox. You can select or deselect the checkboxes to mark the tasks as complete or incomplete. They can be added using Markdown in any comment in {% data variables.product.prodname_dotcom %}.

ADD LINK TO HOW TO CREATE A TASK LIST

Tasks lists have added functionality when added to the body of an issue. If you are working on a big initiative made up of multiple smaller tasks, you can create a main issue and then smaller issues for each of the tasks that make up the feature. You can then add a task list to the main issue, listing each of the smaller issues. You can then see the progress of tasks completed at the top of the issue, and if someone closes an issue in the list, the checkbox will automatically be marked as complete.
### Task list example in large initiative issue
Below we have added a task list to our large initiative issue, breaking it down into smaller issues. 
## Making decisions as a team
You can use issues and discussions to communicate and make decisions as a team on planned improvements or priorities for your project. Issues are useful when you create them for discussion of specific details, such as bug or performance reports, planning for the next quarter, or design for a new initiative. Discussions are useful for open-ended brainstorming or feedback, outside the codebase and across repositories. For more information, see "[Which discussion tool should I use?](/github/getting-started-with-github/quickstart/communicating-on-github#which-discussion-tool-should-i-use)".

As a team, you can also communicate updates on day-to-day tasks within issues so that everyone knows the status of work. For example, you can create an issue for a large feature that multiple people are working on, and each team member can add updates with their status or open questions in that issue. 
### Issue example with project collaborators participating
Below is an example of project collaborators giving status on their work on the large initiative issue.

## Using labels to highlight project goals and status
You can create labels for a repository to categorize issues, pull requests, and discussions. {% data variables.product.prodname_dotcom %} also provides default labels for every new repository that you can edit or delete. Labels are useful for keeping track of project goals, bugs, types of work, and the status of an issue.

ADD LINK TO HOW TO CREATE A LABEL

Once you have created a label in a repository, you can apply it on any issue, pull request or discussion in the repository. You can then filter issues and pull requests by label. For more information, see "[Filtering issues and pull requests by labels](/github/administering-a-repository/finding-information-in-a-repository/filtering-issues-and-pull-requests-by-labels)".
### Label example
Below is an example of an `epic` label being created and added to our large initiative issue. 
## Adding issues to a project board
<<<<<<< HEAD
{% if currentVersion == "free-pro-team@latest" %}You can use projects on {% data variables.product.prodname_dotcom %}, currently in limited public beta, to plan and track the work for your team. A project is a customizable spreadsheet that integrates with your issues and pull requests on {% data variables.product.prodname_dotcom %}, automatically staying up-to-date with the information on {% data variables.product.prodname_dotcom %}. You can customize the layout by filtering, sorting, and grouping your issues and PRs. To get started with projects, see "[Quickstart for projects (beta)](/issues/trying-out-the-new-projects-experience/quickstart)".
### Project (beta) example
Below is an example project with our large initiative issue added to it. 
=======
{% if currentVersion == "free-pro-team@latest" %}You can use projects on {% data variables.product.prodname_dotcom %}, currently in limited public beta, to plan and track the work for your team. A project is a customizable spreadsheet that integrates with your issues and pull requests on {% data variables.product.prodname_dotcom %}, automatically staying up-to-date with the information on {% data variables.product.prodname_dotcom %}. You can customize the layout by filtering, sorting, and grouping your issues and pull requests. To get started with projects, see "[Quickstart for projects (beta)](/issues/trying-out-the-new-projects-experience/quickstart)".

![Project table](/assets/images/help/issues/projects_table.png)
>>>>>>> 13693a54

{% endif %}

You can use project boards on {% data variables.product.prodname_dotcom %} to plan and track your or your team's work. Project boards are made up of issues, pull requests, and notes that are categorized as cards in columns of your choosing. You can create project boards for feature work, high-level roadmaps, or even release checklists. For more information, see "[About project boards](/issues/organizing-your-work-with-project-boards/managing-project-boards/about-project-boards)".

### Project board example
Below is an example project board with our large initiative issue added to it. 
## Next steps
You have now learned about the tools {% data variables.product.prodname_dotcom %} offers for planning and tracking your work, and made a start in setting up your team or project repository! Here are some helpful resources for further customizing your repository and organizing your work.

- "[About repositories](/github/creating-cloning-and-archiving-repositories/creating-a-repository-on-github/about-repositories)" for learning more about creating repositories
- "[Tracking your work with issues](/issues/tracking-your-work-with-issues)" for learning more about different ways to create and manage issues
- "[About issues and pull request templates](/communities/using-templates-to-encourage-useful-issues-and-pull-requests/about-issue-and-pull-request-templates)" for learning more about issue templates
- "[Managing labels](/issues/using-labels-and-milestones-to-track-work/managing-labels)" for learning how to create, edit and delete labels
- "[About task lists](/issues/tracking-your-work-with-issues/creating-issues/about-task-lists)" for learning more about task lists
{% if currentVersion == "free-pro-team@latest" %} - "[About projects (beta)](/issues/trying-out-the-new-projects-experience/about-projects)" for learning more about the new projects experience, currently in limited public beta 
- "[Customizing your project (beta) views](/issues/trying-out-the-new-projects-experience/customizing-your-project-views)" for learning how to customize views for projects, currently in limited public beta{% endif %}
- "[About project boards](/issues/organizing-your-work-with-project-boards/managing-project-boards/about-project-boards)" for learning how to manage project boards<|MERGE_RESOLUTION|>--- conflicted
+++ resolved
@@ -31,13 +31,8 @@
 
 You can also create a CONTRIBUTING.md file specifically to contain guidelines on how users or contributors can contribute and interact with the team or project, such as how to open a bug fix issue or request an improvement. For more information, see "[Setting guidelines for repository contributors](/communities/setting-up-your-project-for-healthy-contributions/setting-guidelines-for-repository-contributors)".
 
-<<<<<<< HEAD
 ### README example
 Below is an example of a README.md created for a project. 
-=======
-## Making decisions as a team
-You can use issues and discussions to communicate and make decisions as a team on planned improvements or priorities for your project. Issues are useful when you create them for discussion of specific details, such as bug or performance reports, planning for the next quarter, or design for a new initiative. Discussions are useful for open-ended brainstorming or feedback, outside the codebase and across repositories. For more information, see "[Which discussion tool should I use?](/github/getting-started-with-github/quickstart/communicating-on-github#which-discussion-tool-should-i-use)"
->>>>>>> 13693a54
 
 ## Creating issue templates
 
@@ -82,15 +77,9 @@
 ### Label example
 Below is an example of an `epic` label being created and added to our large initiative issue. 
 ## Adding issues to a project board
-<<<<<<< HEAD
 {% if currentVersion == "free-pro-team@latest" %}You can use projects on {% data variables.product.prodname_dotcom %}, currently in limited public beta, to plan and track the work for your team. A project is a customizable spreadsheet that integrates with your issues and pull requests on {% data variables.product.prodname_dotcom %}, automatically staying up-to-date with the information on {% data variables.product.prodname_dotcom %}. You can customize the layout by filtering, sorting, and grouping your issues and PRs. To get started with projects, see "[Quickstart for projects (beta)](/issues/trying-out-the-new-projects-experience/quickstart)".
 ### Project (beta) example
 Below is an example project with our large initiative issue added to it. 
-=======
-{% if currentVersion == "free-pro-team@latest" %}You can use projects on {% data variables.product.prodname_dotcom %}, currently in limited public beta, to plan and track the work for your team. A project is a customizable spreadsheet that integrates with your issues and pull requests on {% data variables.product.prodname_dotcom %}, automatically staying up-to-date with the information on {% data variables.product.prodname_dotcom %}. You can customize the layout by filtering, sorting, and grouping your issues and pull requests. To get started with projects, see "[Quickstart for projects (beta)](/issues/trying-out-the-new-projects-experience/quickstart)".
-
-![Project table](/assets/images/help/issues/projects_table.png)
->>>>>>> 13693a54
 
 {% endif %}
 
