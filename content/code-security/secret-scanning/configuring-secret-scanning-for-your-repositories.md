---
title: Configuring secret scanning for your repositories
intro: 'You can configure how {% data variables.product.prodname_dotcom %} scans your repositories for leaked secrets and generates alerts.'
product: '{% data reusables.gated-features.secret-scanning %}'
permissions: 'People with admin permissions to a {% ifversion fpt %}public {% endif %}repository can enable {% data variables.product.prodname_secret_scanning %} for the repository.'
redirect_from:
  - /github/administering-a-repository/configuring-secret-scanning-for-private-repositories
  - /github/administering-a-repository/configuring-secret-scanning-for-your-repositories
  - /code-security/secret-security/configuring-secret-scanning-for-your-repositories
versions:
  fpt: '*'
  ghes: '*'
  ghec: '*'
type: how_to
topics:
  - Secret scanning
  - Advanced Security
  - Repositories
shortTitle: Configure secret scans
---

{% data reusables.secret-scanning.enterprise-enable-secret-scanning %}

## Enabling {% data variables.secret-scanning.user_alerts %}

You can enable {% data variables.secret-scanning.user_alerts %} for any {% ifversion secret-scanning-user-owned-repos %}{% ifversion ghes %}repository{% else %} repository that is owned by an organization, and for repositories owned by user accounts when using {% data variables.product.prodname_ghe_cloud %} with {% data variables.product.prodname_emus %}{% endif %}{% elsif fpt %}free public repository that you own{% else %}repository that is owned by an organization{% endif %}. Once enabled, {% data reusables.secret-scanning.secret-scanning-process %}{% ifversion ghes < 3.11 %} {% data variables.product.prodname_secret_scanning_caps %} does not scan issues.{% endif %} {% data reusables.secret-scanning.what-is-scanned %}

You can also enable {% data variables.product.prodname_secret_scanning %} for multiple repositories in an organization at the same time. For more information, see "[AUTOTITLE](/code-security/getting-started/securing-your-organization)."

{% ifversion secret-scanning-enterprise-level %}
{% note %}

**Note:** If your organization is owned by an enterprise account, an enterprise owner can also enable {% data variables.product.prodname_secret_scanning %} at the enterprise level. For more information, see "[AUTOTITLE](/admin/code-security/managing-github-advanced-security-for-your-enterprise/managing-github-advanced-security-features-for-your-enterprise)."

{% endnote %}
{% endif %}

A repository administrator can choose to disable {% data variables.product.prodname_secret_scanning %} for a repository at any time. For more information, see "[AUTOTITLE](/repositories/managing-your-repositorys-settings-and-features/enabling-features-for-your-repository/managing-security-and-analysis-settings-for-your-repository)."

{% data reusables.repositories.navigate-to-repo %}
{% data reusables.repositories.sidebar-settings %}
{% data reusables.repositories.navigate-to-code-security-and-analysis %}{% ifversion ghec or ghes %}
1. If {% data variables.product.prodname_advanced_security %} is not already enabled for the repository, to the right of "{% data variables.product.prodname_GH_advanced_security %}", click **Enable**.
1. Review the impact of enabling {% data variables.product.prodname_advanced_security %}, then click **Enable {% data variables.product.prodname_GH_advanced_security %} for this repository**.
1. When you enable {% data variables.product.prodname_advanced_security %}, {% data variables.product.prodname_secret_scanning %} may automatically be enabled for the repository due to the organization's settings. If "{% data variables.product.prodname_secret_scanning_caps %}" is shown with an **Enable** button, you still need to enable {% data variables.product.prodname_secret_scanning %} by clicking **Enable**. If you see a **Disable** button, {% data variables.product.prodname_secret_scanning %} is already enabled.

   ![Screenshot of the "{% data variables.product.prodname_secret_scanning_caps %}" section of the "Code security and analysis" page, with the "Enable" button highlighted in a dark orange outline.](/assets/images/help/repository/enable-secret-scanning-alerts.png){% endif %}{% ifversion fpt %}
1. Scroll down to the bottom of the page, and click **Enable** for {% data variables.product.prodname_secret_scanning %}. If you see a **Disable** button, it means that {% data variables.product.prodname_secret_scanning %} is already enabled for the repository.

   ![Screenshot of the "{% data variables.product.prodname_secret_scanning_caps %}" section of the "Code security and analysis" page, with the "Enable" button highlighted in a dark orange outline.](/assets/images/help/repository/enable-secret-scanning-alerts.png){% endif %}

## Enabling additional features for {% data variables.secret-scanning.user_alerts %}

You can enable the following additional {% data variables.product.prodname_secret_scanning %} feature{% ifversion ghec or ghes %}s{% endif %} through your repository's "Code security and analysis" settings:
* **Push protection**. For more information, see "[AUTOTITLE](/code-security/secret-scanning/push-protection-for-repositories-and-organizations#enabling-secret-scanning-as-a-push-protection-for-a-repository)."{% ifversion secret-scanning-validity-check-partner-patterns %}
* **Validity checks for partner patterns**. For more infomation, see "[Enabling validity checks for partner patterns](#enabling-validity-checks-for-partner-patterns)."{% endif %}{% ifversion secret-scanning-non-provider-patterns %}
* **Scanning for non-provider patterns**. For more information, see "[Enabling scanning for non-provider patterns](/code-security/secret-scanning/using-advanced-secret-scanning-and-push-protection-features/non-provider-patterns/enabling-secret-scanning-for-non-provider-patterns)."{% endif %}{% ifversion secret-scanning-ai-generic-secret-detection%}
* **AI-powered generic secret detection**. For more information, see "[AUTOTITLE](/code-security/secret-scanning/enabling-ai-powered-generic-secret-detection)."{% endif %}{% ifversion secret-scanning-push-protection-custom-patterns %}
* **Scanning for custom patterns**. For more information, see "[AUTOTITLE](/code-security/secret-scanning/defining-custom-patterns-for-secret-scanning#defining-a-custom-pattern-for-a-repository)."{% endif %}

{% ifversion secret-scanning-validity-check-partner-patterns %}

### Enabling validity checks for partner patterns

{% data reusables.secret-scanning.validity-check-partner-patterns-beta %}
{% data reusables.gated-features.partner-pattern-validity-check-ghas %}

You can allow {% data variables.product.prodname_secret_scanning %} to automatically check the validity of a secret found in your repository by sending it to the relevant partner. For more information on validity checks, see "Checking a secret's validity" in "[AUTOTITLE](/code-security/secret-scanning/managing-alerts-from-secret-scanning#checking-a-secrets-validity)."

{% note %}

**Note:** When you enable automatic validity checks for a repository, you also allow on-demand validity checks to be performed for patterns detected in that repository.

{% endnote %}

{% data reusables.repositories.navigate-to-repo %}
{% data reusables.repositories.sidebar-settings %}
{% data reusables.repositories.navigate-to-code-security-and-analysis %}
{% data reusables.secret-scanning.validity-check-auto-enable %}

You can also use the REST API to enable validity checks for partner patterns for your repository. For more information, see "[AUTOTITLE](/rest/repos/repos#update-a-repository)." Alternatively, organization owners and enterprise administrators can enable the feature for all repositories in the organization or enterprise settings. For more information on enabling at the organization-level, see "[AUTOTITLE](/code-security/securing-your-organization/meeting-your-specific-security-needs-with-custom-security-configurations/creating-a-custom-security-configuration)." For more information on enabling at the enterprise-level, see "[AUTOTITLE](/admin/code-security/managing-github-advanced-security-for-your-enterprise/managing-github-advanced-security-features-for-your-enterprise)" and "[AUTOTITLE](/rest/enterprise-admin/code-security-and-analysis#update-code-security-and-analysis-features-for-an-enterprise)."

{% endif %}

<<<<<<< HEAD
{% ifversion secret-scanning-non-provider-patterns %}

### Enabling scanning for non-provider patterns

{% data reusables.secret-scanning.non-provider-patterns-beta %}

You can enable scanning for non-provider patterns. Non-provider patterns correspond to secrets such as private keys and they have a higher ratio of false positives.

{% data reusables.repositories.navigate-to-repo %}
{% data reusables.repositories.sidebar-settings %}
{% data reusables.repositories.navigate-to-code-security-and-analysis %}
1. Under {% data variables.product.prodname_secret_scanning_caps %}, select the checkbox next to "Scan for non-provider patterns".

For more information about non-provider patterns, see "{% ifversion fpt or ghec %}[AUTOTITLE](/code-security/secret-scanning/secret-scanning-patterns#about-user--alerts){% else %}[AUTOTITLE](/code-security/secret-scanning/secret-scanning-patterns#about-secret-scanning-alerts){% endif %}."
=======
{% ifversion secret-scanning-enable-by-default-for-public-repos %}

## Enabling {% data variables.secret-scanning.user_alerts %} for all your {% ifversion ghec %}user-owned {% endif %}public repositories

You can enable {% data variables.product.prodname_secret_scanning %} for all of your existing {% ifversion ghec %}user-owned {% endif %}public repositories through your personal account settings.
{% note %}

**Note**: As of March 11, 2024, {% data variables.product.prodname_secret_scanning %} and push protection will be enabled by default for all new {% ifversion ghec %}user-owned {% endif %}public repositories that you create. You can still choose to disable these features for an individual repository in the repository's "Code security and analysis" settings page. For more information, see "[AUTOTITLE](/repositories/managing-your-repositorys-settings-and-features/enabling-features-for-your-repository/managing-security-and-analysis-settings-for-your-repository#enabling-or-disabling-security-and-analysis-features-for-public-repositories)".

{% endnote %}

{% data reusables.user-settings.access_settings %}
{% data reusables.user-settings.security-analysis %}
1. Under "Code security and analysis", to the right of "{% data variables.product.prodname_secret_scanning_caps %}", click **Disable all** or **Enable all**.
{% data reusables.secret-scanning.push-protection-optional-enable %}
>>>>>>> 21a67bd1

{% endif %}

## Excluding directories from {% data variables.secret-scanning.user_alerts %}

You can configure a _secret_scanning.yml_ file to exclude directories from {% data variables.product.prodname_secret_scanning %}, including when you use push protection. For example, you can exclude directories that contain tests or randomly generated content.

{% data reusables.repositories.navigate-to-repo %}
{% data reusables.files.add-file %}
1. In the file name field, type _.github/secret_scanning.yml_.
1. Under **Edit new file**, type `paths-ignore:` followed by the paths you want to exclude from {% data variables.product.prodname_secret_scanning %}.

    ``` yaml
    paths-ignore:
      - "foo/bar/*.js"
    ```

    You can use special characters, such as `*` to filter paths. For more information about filter patterns, see "[Workflow syntax for GitHub Actions](/actions/reference/workflow-syntax-for-github-actions#filter-pattern-cheat-sheet)."

    {% note %}

    **Notes:**
    * If there are more than 1,000 entries in `paths-ignore`, {% data variables.product.prodname_secret_scanning %} will only exclude the first 1,000 directories from scans.
    * If `secret_scanning.yml` is larger than 1 MB, {% data variables.product.prodname_secret_scanning %} will ignore the entire file.

    {% endnote %}

You can also ignore individual alerts from {% data variables.product.prodname_secret_scanning %}. For more information, see "[AUTOTITLE](/code-security/secret-scanning/managing-alerts-from-secret-scanning)."

{% ifversion not fpt %}

## Further reading

* "[AUTOTITLE](/organizations/keeping-your-organization-secure/managing-security-settings-for-your-organization/managing-security-and-analysis-settings-for-your-organization)"
* "[AUTOTITLE](/code-security/secret-scanning/defining-custom-patterns-for-secret-scanning)"
{% endif %}<|MERGE_RESOLUTION|>--- conflicted
+++ resolved
@@ -82,7 +82,6 @@
 
 {% endif %}
 
-<<<<<<< HEAD
 {% ifversion secret-scanning-non-provider-patterns %}
 
 ### Enabling scanning for non-provider patterns
@@ -97,23 +96,6 @@
 1. Under {% data variables.product.prodname_secret_scanning_caps %}, select the checkbox next to "Scan for non-provider patterns".
 
 For more information about non-provider patterns, see "{% ifversion fpt or ghec %}[AUTOTITLE](/code-security/secret-scanning/secret-scanning-patterns#about-user--alerts){% else %}[AUTOTITLE](/code-security/secret-scanning/secret-scanning-patterns#about-secret-scanning-alerts){% endif %}."
-=======
-{% ifversion secret-scanning-enable-by-default-for-public-repos %}
-
-## Enabling {% data variables.secret-scanning.user_alerts %} for all your {% ifversion ghec %}user-owned {% endif %}public repositories
-
-You can enable {% data variables.product.prodname_secret_scanning %} for all of your existing {% ifversion ghec %}user-owned {% endif %}public repositories through your personal account settings.
-{% note %}
-
-**Note**: As of March 11, 2024, {% data variables.product.prodname_secret_scanning %} and push protection will be enabled by default for all new {% ifversion ghec %}user-owned {% endif %}public repositories that you create. You can still choose to disable these features for an individual repository in the repository's "Code security and analysis" settings page. For more information, see "[AUTOTITLE](/repositories/managing-your-repositorys-settings-and-features/enabling-features-for-your-repository/managing-security-and-analysis-settings-for-your-repository#enabling-or-disabling-security-and-analysis-features-for-public-repositories)".
-
-{% endnote %}
-
-{% data reusables.user-settings.access_settings %}
-{% data reusables.user-settings.security-analysis %}
-1. Under "Code security and analysis", to the right of "{% data variables.product.prodname_secret_scanning_caps %}", click **Disable all** or **Enable all**.
-{% data reusables.secret-scanning.push-protection-optional-enable %}
->>>>>>> 21a67bd1
 
 {% endif %}
 
