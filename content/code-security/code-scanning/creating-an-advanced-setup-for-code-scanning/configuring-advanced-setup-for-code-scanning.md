--- conflicted
+++ resolved
@@ -9,6 +9,7 @@
 versions:
   fpt: '*'
   ghes: '*'
+  ghae: '*'
   ghec: '*'
 type: how_to
 topics:
@@ -46,11 +47,9 @@
 - it uses {% data variables.product.prodname_codeql %}-supported languages or you plan to generate code scanning results with a third-party tool.
 - {% data variables.product.prodname_actions %} are enabled.{% ifversion fpt %}
 - it is publicly visible.{%- elsif ghec %}
-- it is publicly visible, or {% data variables.product.prodname_GH_advanced_security %} is enabled.{%- elsif ghes %}
+- it is publicly visible, or {% data variables.product.prodname_GH_advanced_security %} is enabled.{%- elsif ghes or ghae %}
 - {% data variables.product.prodname_GH_advanced_security %} is enabled.{% endif %}
 
-<<<<<<< HEAD
-=======
 {% ifversion ghae %}
 Before configuring {% data variables.product.prodname_code_scanning %} for a repository, you must ensure that there is at least one self-hosted {% data variables.product.prodname_actions %} runner available to the repository.
 
@@ -61,7 +60,6 @@
 If the server on which you are running {% data variables.product.prodname_ghe_server %} is not connected to the internet, your site administrator can enable {% data variables.product.prodname_codeql %} {% data variables.product.prodname_code_scanning %} by making the {% data variables.product.prodname_codeql %} analysis bundle available on the server. For more information, see "[AUTOTITLE](/admin/code-security/managing-github-advanced-security-for-your-enterprise/configuring-code-scanning-for-your-appliance#configuring-codeql-analysis-on-a-server-without-internet-access)."
 {% endif %}
 
->>>>>>> 3a034e64
 {% ifversion code-scanning-without-workflow %}
 
 ## Configuring advanced setup for a repository
@@ -119,7 +117,7 @@
 
 {% data reusables.repositories.navigate-to-repo %}
 {% data reusables.repositories.sidebar-security %}
-1. To the right of "{% data variables.product.prodname_code_scanning_caps %} alerts", click **Set up {% data variables.product.prodname_code_scanning %}**.{% ifversion ghec or ghes %} If "{% data variables.product.prodname_code_scanning %} alerts" is missing, you need to ask an organization owner or repository administrator to enable {% data variables.product.prodname_GH_advanced_security %}.{% endif %} For more information, see "[AUTOTITLE](/organizations/keeping-your-organization-secure/managing-security-settings-for-your-organization/managing-security-and-analysis-settings-for-your-organization)" or "[AUTOTITLE](/repositories/managing-your-repositorys-settings-and-features/enabling-features-for-your-repository/managing-security-and-analysis-settings-for-your-repository)."
+1. To the right of "{% data variables.product.prodname_code_scanning_caps %} alerts", click **Set up {% data variables.product.prodname_code_scanning %}**.{% ifversion ghec or ghes or ghae %} If "{% data variables.product.prodname_code_scanning %} alerts" is missing, you need to ask an organization owner or repository administrator to enable {% data variables.product.prodname_GH_advanced_security %}.{% endif %} For more information, see "[AUTOTITLE](/organizations/keeping-your-organization-secure/managing-security-settings-for-your-organization/managing-security-and-analysis-settings-for-your-organization)" or "[AUTOTITLE](/repositories/managing-your-repositorys-settings-and-features/enabling-features-for-your-repository/managing-security-and-analysis-settings-for-your-repository)."
 1. Under "Get started with {% data variables.product.prodname_code_scanning %}", click **Set up this workflow** on the {% data variables.code-scanning.codeql_workflow %} or on a third-party workflow.
 
    Workflows are only displayed if they are relevant for the programming languages detected in the repository. The {% data variables.code-scanning.codeql_workflow %} is always displayed, but the "Set up this workflow" button is only enabled if {% data variables.product.prodname_codeql %} analysis supports the languages present in the repository.
