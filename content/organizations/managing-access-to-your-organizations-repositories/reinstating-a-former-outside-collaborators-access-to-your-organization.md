---
title: Reinstating a former outside collaborator's access to your organization
intro: 'You can reinstate a former outside collaborator''s access permissions for organization repositories, forks, and settings.'
redirect_from:
  - /articles/reinstating-a-former-outside-collaborator-s-access-to-your-organization
  - /articles/reinstating-a-former-outside-collaborators-access-to-your-organization
  - /github/setting-up-and-managing-organizations-and-teams/reinstating-a-former-outside-collaborators-access-to-your-organization
versions:
  fpt: '*'
  ghes: '*'
  ghae: '*'
  ghec: '*'
topics:
  - Organizations
  - Teams
shortTitle: Reinstate collaborator
---

When an outside collaborator's access to your organization's private repositories is removed, the user's access privileges and settings are saved for three months. You can restore the user's privileges if you {% ifversion fpt or ghec %}invite{% else %}add{% endif %} them back to the organization within that time frame.

{% data reusables.two_fa.send-invite-to-reinstate-user-before-2fa-is-enabled %}

When you reinstate a former outside collaborator, you can restore:
 - The user's former access to organization repositories
 - Any private forks of repositories owned by the organization
 - Membership in the organization's teams
 - Previous access and permissions for the organization's repositories
 - Stars for organization repositories
 - Issue assignments in the organization
 - Repository subscriptions (notification settings for watching, not watching, or ignoring a repository's activity)

{% tip %}

**Tips**:
<<<<<<< HEAD
 - Only organization owners can reinstate outside collaborators' access to an organization. For more information, see "[Roles in an organization](/organizations/managing-peoples-access-to-your-organization-with-roles/roles-in-an-organization)."
 - The reinstating a member flow on {% data variables.product.product_location %} may use the term "member" to describe reinstating an outside collaborator but if you reinstate this person and keep their previous privileges, they will only have their previous [outside collaborator permissions](/articles/permission-levels-for-an-organization/#outside-collaborators).{% ifversion fpt %}
=======
 - Only organization owners can reinstate outside collaborators' access to an organization. For more information, see "[Permission levels for an organization](/articles/permission-levels-for-an-organization)."
 - The reinstating a member flow on {% data variables.product.product_location %} may use the term "member" to describe reinstating an outside collaborator but if you reinstate this person and keep their previous privileges, they will only have their previous [outside collaborator permissions](/articles/permission-levels-for-an-organization/#outside-collaborators).{% ifversion fpt or ghec %}
>>>>>>> f1a8e0e5
 - If your organization has a paid per-user subscription, an unused license must be available before you can invite a new member to join the organization or reinstate a former organization member. For more information, see "[About per-user pricing](/articles/about-per-user-pricing)."{% endif %}

{% endtip %}

{% data reusables.profile.access_org %}
{% data reusables.user_settings.access_org %}
{% data reusables.organizations.people %}
{% data reusables.organizations.invite_member_from_people_tab %}
{% data reusables.organizations.reinstate-user-type-username %}
{% ifversion fpt or ghec %}
6. Choose to restore the outside collaborator's previous privileges in the organization by clicking **Invite and reinstate** or choose to clear their previous privileges and set new access permissions by clicking **Invite and start fresh**.

  {% warning %}

  **Warning:** If you want to upgrade the outside collaborator to a member of your organization, then choose **Invite and start fresh** and choose a new role for this person. Note, however, that this person's private forks of your organization's repositories will be lost if you choose to start fresh. To make the former outside collaborator a member of your organization *and* keep their private forks, choose **Invite and reinstate** instead. Once this person accepts the invitation, you can convert them to an organization member by [inviting them to join the organization as a member](/articles/converting-an-outside-collaborator-to-an-organization-member).

  {% endwarning %}

  ![Choose to restore settings or not](/assets/images/help/organizations/choose_whether_to_restore_org_member_info.png)
{% else %}
6. Choose to restore the outside collaborator's previous privileges in the organization by clicking **Add and reinstate** or choose to clear their previous privileges and set new access permissions by clicking **Add and start fresh**.

  {% warning %}

  **Warning:** If you want to upgrade the outside collaborator to a member of your organization, then choose **Add and start fresh** and choose a new role for this person. Note, however, that this person's private forks of your organization's repositories will be lost if you choose to start fresh. To make the former outside collaborator a member of your organization *and* keep their private forks, choose **Add and reinstate** instead. Then, you can convert them to an organization member by [adding them to the organization as a member](/articles/converting-an-outside-collaborator-to-an-organization-member).

  {% endwarning %}

  ![Choose to restore settings or not](/assets/images/help/organizations/choose_whether_to_restore_org_member_info_ghe.png)
{% endif %}
{% ifversion fpt or ghec %}
7. If you cleared the previous privileges for a former outside collaborator, choose a role for the user and optionally add them to some teams, then click **Send invitation**.
  ![Role and team options and send invitation button](/assets/images/help/organizations/add-role-send-invitation.png)
{% else %}
7. If you cleared the previous privileges for a former outside collaborator, choose a role for the user and optionally add them to some teams, then click **Add member**.
  ![Role and team options and add member button](/assets/images/help/organizations/add-role-add-member.png)
{% endif %}
{% ifversion fpt or ghec %}
8. The invited person will receive an email inviting them to the organization. They will need to accept the invitation before becoming an outside collaborator in the organization. {% data reusables.organizations.cancel_org_invite %}
{% endif %}

## Further Reading

- "[Repository roles for an organization](/organizations/managing-access-to-your-organizations-repositories/repository-roles-for-an-organization)"<|MERGE_RESOLUTION|>--- conflicted
+++ resolved
@@ -32,13 +32,9 @@
 {% tip %}
 
 **Tips**:
-<<<<<<< HEAD
+
  - Only organization owners can reinstate outside collaborators' access to an organization. For more information, see "[Roles in an organization](/organizations/managing-peoples-access-to-your-organization-with-roles/roles-in-an-organization)."
- - The reinstating a member flow on {% data variables.product.product_location %} may use the term "member" to describe reinstating an outside collaborator but if you reinstate this person and keep their previous privileges, they will only have their previous [outside collaborator permissions](/articles/permission-levels-for-an-organization/#outside-collaborators).{% ifversion fpt %}
-=======
- - Only organization owners can reinstate outside collaborators' access to an organization. For more information, see "[Permission levels for an organization](/articles/permission-levels-for-an-organization)."
- - The reinstating a member flow on {% data variables.product.product_location %} may use the term "member" to describe reinstating an outside collaborator but if you reinstate this person and keep their previous privileges, they will only have their previous [outside collaborator permissions](/articles/permission-levels-for-an-organization/#outside-collaborators).{% ifversion fpt or ghec %}
->>>>>>> f1a8e0e5
+ - The reinstating a member flow on {% data variables.product.product_location %} may use the term "member" to describe reinstating an outside collaborator but if you reinstate this person and keep their previous privileges, they will only have their previous [outside collaborator permissions](/organizations/managing-peoples-access-to-your-organization-with-roles/roles-in-an-organization#outside-collaborators).{% ifversion fpt or ghec %}
  - If your organization has a paid per-user subscription, an unused license must be available before you can invite a new member to join the organization or reinstate a former organization member. For more information, see "[About per-user pricing](/articles/about-per-user-pricing)."{% endif %}
 
 {% endtip %}
@@ -49,7 +45,7 @@
 {% data reusables.organizations.invite_member_from_people_tab %}
 {% data reusables.organizations.reinstate-user-type-username %}
 {% ifversion fpt or ghec %}
-6. Choose to restore the outside collaborator's previous privileges in the organization by clicking **Invite and reinstate** or choose to clear their previous privileges and set new access permissions by clicking **Invite and start fresh**.
+1. Choose to restore the outside collaborator's previous privileges in the organization by clicking **Invite and reinstate** or choose to clear their previous privileges and set new access permissions by clicking **Invite and start fresh**.
 
   {% warning %}
 
