---
title: GitHub
redirect_from:
  - /articles
  - /common-issues-and-questions
  - /troubleshooting-common-issues
intro: 'Documentation, guides, and help topics for software developers, designers, and project managers. Covers using Git, pull requests, issues, wikis, gists, and everything you need to make the most of GitHub for development.'
versions:
  fpt: '*'
  ghec: '*'
  ghes: '*'
  ghae: '*'
children:
  - /copilot
  - /customizing-your-github-workflow
  - /extending-github
<<<<<<< HEAD
  - /working-with-github-support
=======
  - /understanding-how-github-uses-and-protects-your-data
>>>>>>> 6f1bd140
  - /site-policy
  - /site-policy-deprecated
---<|MERGE_RESOLUTION|>--- conflicted
+++ resolved
@@ -14,11 +14,6 @@
   - /copilot
   - /customizing-your-github-workflow
   - /extending-github
-<<<<<<< HEAD
-  - /working-with-github-support
-=======
-  - /understanding-how-github-uses-and-protects-your-data
->>>>>>> 6f1bd140
   - /site-policy
   - /site-policy-deprecated
 ---