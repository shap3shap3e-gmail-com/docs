--- conflicted
+++ resolved
@@ -979,11 +979,7 @@
 
 {% note %}
 
-<<<<<<< HEAD
-**Note:** Webhook events for Projects (beta) are currently in beta and subject to change. To share feedback about Projects (beta) webhooks with {% data variables.product.product_name %}, see the [Projects (beta) webhook feedback discussion](https://github.com/orgs/community/discussions/17405).
-=======
-**Note:** Webhook events for {% data variables.projects.projects_v2 %} are currently in beta and subject to change. To share feedback about {% data variables.projects.projects_v2 %} webhooks with {% data variables.product.product_name %}, see the [Projects webhook feedback discussion](https://github.com/github/feedback/discussions/17405).
->>>>>>> 034fc183
+**Note:** Webhook events for {% data variables.projects.projects_v2 %} are currently in beta and subject to change. To share feedback about {% data variables.projects.projects_v2 %} webhooks with {% data variables.product.product_name %}, see the [Projects webhook feedback discussion](https://github.com/orgs/community/discussions/17405).
 
 {% endnote %}
 
