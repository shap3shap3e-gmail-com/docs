--- conflicted
+++ resolved
@@ -57,17 +57,15 @@
 | `GITHUB_API_URL` | Returns the API URL. For example: `{% data variables.product.api_url_code %}`.
 | `GITHUB_GRAPHQL_URL` | Returns the GraphQL API URL. For example: `{% data variables.product.graphql_url_code %}`.
 
-<<<<<<< HEAD
 {% tip %}
 
-If you need to use a workflow run's URL from within a job, you can combine these environment variables: `$GITHUB_SERVER_URL/$GITHUB_REPOSITORY/actions/runs/$GITHUB_RUN_ID`
+**Note:** If you need to use a workflow run's URL from within a job, you can combine these environment variables: `$GITHUB_SERVER_URL/$GITHUB_REPOSITORY/actions/runs/$GITHUB_RUN_ID`
 
 {% endtip %}
-=======
+
 #### Determining when to use default environment variables or contexts
 
 {% data reusables.github-actions.using-context-or-environment-variables %}
->>>>>>> c6515012
 
 ### Naming conventions for environment variables
 
