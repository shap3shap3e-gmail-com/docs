---
title: Using conditions to control job execution
shortTitle: Use conditions to control job execution
intro: Prevent a job from running unless your conditions are met.
versions:
  fpt: '*'
  ghes: '*'
  ghae: '*'
  ghec: '*'
---

{% data reusables.actions.enterprise-beta %}
{% data reusables.actions.enterprise-github-hosted-runners %}

## Overview

{% note %}

**Note:** A job that is skipped will report its status as "Success". It will not prevent a pull request from merging, even if it is a required check.

{% endnote %}

{% data reusables.actions.jobs.section-using-conditions-to-control-job-execution %}

You would see the following status on a skipped job:

![Skipped-required-run-details](/assets/images/help/repository/skipped-required-run-details.png)

{% note %}

<<<<<<< HEAD
**Note:** In some parts of the workflow, you cannot use environment variables; but instead, you can use contexts to access the value of an environment variable. For more information, see ["Using the env context to access environment variable values"](https://docs.github.com/en/actions/learn-github-actions/variables#using-the-env-context-to-access-environment-variable-values).
=======
**Note:** In some parts of the workflow you cannot use environment variables. Instead you can use contexts to access the value of an environment variable. For more information, see "[AUTOTITLE](/actions/learn-github-actions/variables#using-the-env-context-to-access-environment-variable-values)."
>>>>>>> ec3393f1

{% endnote %}<|MERGE_RESOLUTION|>--- conflicted
+++ resolved
@@ -28,10 +28,6 @@
 
 {% note %}
 
-<<<<<<< HEAD
-**Note:** In some parts of the workflow, you cannot use environment variables; but instead, you can use contexts to access the value of an environment variable. For more information, see ["Using the env context to access environment variable values"](https://docs.github.com/en/actions/learn-github-actions/variables#using-the-env-context-to-access-environment-variable-values).
-=======
 **Note:** In some parts of the workflow you cannot use environment variables. Instead you can use contexts to access the value of an environment variable. For more information, see "[AUTOTITLE](/actions/learn-github-actions/variables#using-the-env-context-to-access-environment-variable-values)."
->>>>>>> ec3393f1
 
 {% endnote %}