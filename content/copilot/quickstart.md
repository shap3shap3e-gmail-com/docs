--- conflicted
+++ resolved
@@ -1,17 +1,11 @@
 ---
 title: Quickstart for GitHub Copilot
-<<<<<<< HEAD
 intro: '{% data variables.product.prodname_copilot %} can help you work, by offering inline suggestions as you code.'
 product: '{% data reusables.gated-features.copilot %}'
-=======
-intro: 'ADD INTRO.'
 allowTitleToDifferFromFilename: true
->>>>>>> 5417807e
 versions:
-  fpt: '*'
-  ghec: '*'
+  feature: 'copilot'
 shortTitle: Quickstart
-<<<<<<< HEAD
 topics:
   - Copilot
 ---
@@ -55,9 +49,4 @@
 ## Further reading
 
 - [About {% data variables.product.prodname_copilot %}](/copilot/overview-of-github-copilot/about-github-copilot)
-- [About {% data variables.product.prodname_copilot %} telemetry](/copilot/overview-of-github-copilot/about-github-copilot-telemetry)
-=======
-topics: 
-  - Copilot
----
->>>>>>> 5417807e
+- [About {% data variables.product.prodname_copilot %} telemetry](/copilot/overview-of-github-copilot/about-github-copilot-telemetry)