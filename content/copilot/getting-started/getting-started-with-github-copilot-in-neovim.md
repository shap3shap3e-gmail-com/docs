--- conflicted
+++ resolved
@@ -6,7 +6,8 @@
   versions:
   fpt: '*'
   ghec: '*'
-<<<<<<< HEAD
+topics: 
+  - Copilot
 ---
 
 ## Prerequisites
@@ -55,9 +56,4 @@
 1. To see alternative suggestions, begin typing a comment or code snippet. {% data variables.product.prodname_copilot %} will make a suggestion for you.
       - To see the next suggestion, press `<M-]>`.
       - To see the previous suggestion, press `<M-[>`.
-      - To reject all suggestions, press `<C-]>`.
-=======
-topics: 
-  - Copilot
----
->>>>>>> c097098a
+      - To reject all suggestions, press `<C-]>`.