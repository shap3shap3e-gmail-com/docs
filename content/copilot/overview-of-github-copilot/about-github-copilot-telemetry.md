--- conflicted
+++ resolved
@@ -4,10 +4,6 @@
 redirect_from:
   - /early-access/github/copilot/about-github-copilot-telemetry
 versions:
-<<<<<<< HEAD
-  versions:
-=======
->>>>>>> e244a972
   feature: 'copilot'
 topics: 
   - Copilot
