--- conflicted
+++ resolved
@@ -41,8 +41,6 @@
 ## Asking a general question about software development
 
 You can ask a general question about software development that is not focused on a particular context, such as a repository or a knowledge base.
-<<<<<<< HEAD
-=======
 
 Depending on the question you ask, and your enterprise settings, {% data variables.product.prodname_copilot_short %} may respond using information based on the results of a Bing search. By using Bing search, {% data variables.product.prodname_copilot_short %} can answer a broad range of tech-related questions with up-to-date details based on information currently available on the internet. For information on how to enable or disable Bing search integration, see "[AUTOTITLE](/admin/policies/enforcing-policies-for-your-enterprise/enforcing-policies-for-github-copilot-in-your-enterprise#enforcing-a-policy-to-manage-the-use-of-github-copilot-features-on-githubcom)."
 
@@ -51,7 +49,6 @@
 **Note:** Bing search integration into {% data variables.product.prodname_copilot_chat_dotcom_short %} is currently in beta and is subject to change.
 
 {% endnote %}
->>>>>>> 060ec3f7
 
 {% data reusables.copilot.go-to-copilot-page %}
 
