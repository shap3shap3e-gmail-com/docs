---
title: Pull requests
<<<<<<< HEAD
intro: 'Learn how to use pull requests to suggest changes to a project, receive suggested changes to your own projects, and address issues in pull requests, such as merge conflicts.'
introLinks:
  overview: /pull-requests/collaborating-with-pull-requests/proposing-changes-to-your-work-with-pull-requests/about-pull-requests
featuredLinks:
  guides:
    - /pull-requests/committing-changes-to-your-project/creating-and-editing-commits/changing-a-commit-message
    - /pull-requests/collaborating-with-pull-requests/addressing-merge-conflicts/resolving-a-merge-conflict-using-the-command-line
    - /pull-requests/collaborating-with-pull-requests/proposing-changes-to-your-work-with-pull-requests/creating-and-deleting-branches-within-your-repository
    - /pull-requests/collaborating-with-pull-requests/proposing-changes-to-your-work-with-pull-requests/creating-a-pull-request
  popular: 
    - /pull-requests/collaborating-with-pull-requests/reviewing-changes-in-pull-requests/about-pull-request-reviews
    - /pull-requests/collaborating-with-pull-requests/addressing-merge-conflicts/resolving-a-merge-conflict-on-github
    - /pull-requests/collaborating-with-pull-requests/working-with-forks/syncing-a-fork
    - /pull-requests/collaborating-with-pull-requests/incorporating-changes-from-a-pull-request/merging-a-pull-request
  guideCards:
    - /pull-requests/collaborating-with-pull-requests/reviewing-changes-in-pull-requests/approving-a-pull-request-with-required-reviews
    - /pull-requests/collaborating-with-pull-requests/incorporating-changes-from-a-pull-request/reverting-a-pull-request
    - /pull-requests/committing-changes-to-your-project/troubleshooting-commits/why-are-my-commits-linked-to-the-wrong-user
changelog:
  label: pull-requests
layout: product-landing
=======
intro: Learn how to commit changes to a project and use pull requests to collaborate with others.
>>>>>>> 856c2d73
shortTitle: Pull requests
versions:
  fpt: '*'
  ghec: '*'
  ghes: '*'
  ghae: '*'
topics:
  - Pull requests
children:
  - /committing-changes-to-your-project
  - /collaborating-with-pull-requests
---
<|MERGE_RESOLUTION|>--- conflicted
+++ resolved
@@ -1,6 +1,5 @@
 ---
 title: Pull requests
-<<<<<<< HEAD
 intro: 'Learn how to use pull requests to suggest changes to a project, receive suggested changes to your own projects, and address issues in pull requests, such as merge conflicts.'
 introLinks:
   overview: /pull-requests/collaborating-with-pull-requests/proposing-changes-to-your-work-with-pull-requests/about-pull-requests
@@ -22,9 +21,6 @@
 changelog:
   label: pull-requests
 layout: product-landing
-=======
-intro: Learn how to commit changes to a project and use pull requests to collaborate with others.
->>>>>>> 856c2d73
 shortTitle: Pull requests
 versions:
   fpt: '*'
