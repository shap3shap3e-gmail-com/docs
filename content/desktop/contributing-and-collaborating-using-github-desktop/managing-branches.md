--- conflicted
+++ resolved
@@ -80,20 +80,6 @@
 3. If you have saved, uncommitted changes, choose **Leave my changes** or **Bring my changes**, then click **Switch Branch**.
   ![Switch branch with changes options](/assets/images/help/desktop/stash-changes-options.png)
 
-<<<<<<< HEAD
-### Retrieving stashed changes
-To access changes you've stashed in another branch, switch back to the branch you stashed the changes in.
-
-{% data reusables.desktop.current-branch-menu %}
-{% data reusables.desktop.switching-between-branches %}
-  ![List of branches in the repository](/assets/images/help/desktop/select-branch-to-delete.png)
-3. In the left sidebar, click **Stashed Changes**.
-![Stashed changes option](/assets/images/help/desktop/stashed-changes.png)
-4. To delete your stashed changes, click **Discard**, or to use your stashed changes, click **Restore**.
-![Discard or Restore stashed changes](/assets/images/help/desktop/discard-restore-stash-buttons.png)
-
-=======
->>>>>>> 2b73f35e
 ### Deleting a branch
 
 You can't delete a branch if it's currently associated with an open pull request. You cannot undo deleting a branch.
