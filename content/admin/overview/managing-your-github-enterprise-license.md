---
title: Managing your GitHub Enterprise license
intro: 'You can view, manage, and update your {% data variables.product.prodname_enterprise %} license.'
redirect_from:
  - /enterprise/admin/installation/managing-your-github-enterprise-license
  - /enterprise/admin/categories/licenses/
  - /enterprise/admin/articles/license-files/
  - /enterprise/admin/installation/about-license-files/
  - /enterprise/admin/articles/downloading-your-license/
  - /enterprise/admin/installation/downloading-your-license/
  - /enterprise/admin/articles/upgrading-your-license/
  - /enterprise/admin/installation/updating-your-license/
  - /enterprise/admin/installation/managing-your-github-enterprise-server-license
  - /enterprise/admin/overview/managing-your-github-enterprise-license
versions:
  enterprise-server: '*'
---

### About {% data variables.product.prodname_enterprise %} licenses

When you purchase or renew {% data variables.product.prodname_enterprise %}, you receive a license file to validate your application. A license file has an expiration date and controls the number of user licenses you can add to {% data variables.product.prodname_enterprise %}. After you [download](https://enterprise.github.com/releases/) and [install](https://docs.github.com/en/enterprise-server/admin/installation/setting-up-a-github-enterprise-server-instance) {% data variables.product.prodname_enterprise %}, uploading the license file unlocks the application for you to use. 

You can allocate the user licenses included in your {% data variables.product.prodname_enterprise %} license to users in {% data variables.product.product_location_enterprise %} and a {% data variables.product.prodname_ghe_cloud %} enterprise account. When you add a user to either environment, they will consume a license. If a user has accounts in both environments, to consume only one license, their primary {% data variables.product.prodname_enterprise %} email address must be the same as their verified {% data variables.product.prodname_ghe_cloud %} email address. You can sync license count and usage between the environments.

If your {% data variables.product.prodname_ghe_server %} license expires, you won't be able to access {% data variables.product.product_location_enterprise %} via a web browser or Git. If needed, you will be able to use command-line utilities to back up all your data. For more information, see "[Configuring backups on your appliance](/enterprise/admin/guides/installation/configuring-backups-on-your-appliance)." If you have any questions about renewing your license, contact {% data variables.contact.contact_enterprise_sales %}.

<<<<<<< HEAD
You can download your {% data variables.product.prodname_ghe_server %} license from your [Enterprise Account](https://docs.github.com/en/enterprise-server/admin/overview/managing-your-github-enterprise-license#uploading-a-new-license-to-github-enterprise-server), if you do not have an Enterprise Account you can login to our [Enterprise Portal](https://enterprise.github.com/download) and download your license. 

### Uploading a new license to {% data variables.product.prodname_ghe_server %}  
=======
### Uploading a new license to {% data variables.product.prodname_ghe_server %}
>>>>>>> e12b8329

After you purchase a new license or upgrade an existing license from {% data variables.contact.contact_enterprise_sales %}, you must download your new license file, then upload the file to {% data variables.product.prodname_ghe_server %} to unlock your new user licenses.

If you'd like to renew or add user licenses to {% data variables.product.prodname_enterprise %}, contact {% data variables.contact.contact_enterprise_sales %}. Your new license file will be available for download immediately after you complete your order.

{% data reusables.enterprise-accounts.access-enterprise-on-dotcom %}
{% data reusables.enterprise-accounts.settings-tab %}
3. In the left sidebar, click **Enterprise licensing**.
  !["Enterprise licensing" tab in the enterprise account settings sidebar](/assets/images/help/enterprises/enterprise-licensing-tab.png)
4. Under "Enterprise Server Instances", click {% octicon "download" aria-label="The download icon" %} to download your license file.
  ![Download GitHub Enterprise Server license](/assets/images/help/business-accounts/download-ghes-license.png)
5. Log into your {% data variables.product.prodname_ghe_server %} instance as a site administrator.
{% data reusables.enterprise-accounts.access-enterprise %}
{% data reusables.enterprise-accounts.settings-tab %}
{% data reusables.enterprise-accounts.license-tab %}
12. Under "Quick links", click **Update license**.
  ![Update license link](/assets/images/enterprise/business-accounts/update-license-link.png)
13. To select your license, click **License file**, or drag your license file onto **License file**.
  ![Upload license file](/assets/images/enterprise/management-console/upload-license.png)
14. Click **Upload**.
  ![Begin upload](/assets/images/enterprise/management-console/begin-upload.png)

{% if enterpriseVersion ver_lt "enterprise-server@3.0" %}If the web UI for {% data variables.product.prodname_ghe_server %} doesn't reflect your updated license immediately, see "[Troubleshooting](#troubleshooting)."{% endif %}

### Viewing license usage

{% data reusables.enterprise-accounts.access-enterprise-on-dotcom %}
{% data reusables.enterprise-accounts.settings-tab %}
3. In the left sidebar, click **Enterprise licensing**.
  !["Enterprise licensing" tab in the enterprise account settings sidebar](/assets/images/help/enterprises/enterprise-licensing-tab.png)
4. Review your current {% data variables.product.prodname_enterprise %} license, as well as consumed and available user licenses.

### Automatically syncing user license usage with {% data variables.product.prodname_ghe_cloud %}

You can use {% data variables.product.prodname_github_connect %} to automatically sync user license count and usage between {% data variables.product.prodname_ghe_server %} and {% data variables.product.prodname_ghe_cloud %}. For more information, see "[Enabling automatic user license sync between {% data variables.product.prodname_ghe_server %} and {% data variables.product.prodname_ghe_cloud %}](/enterprise/{{currentVersion}}/admin/installation/enabling-automatic-user-license-sync-between-github-enterprise-server-and-github-enterprise-cloud)."

### Manually syncing user license usage between {% data variables.product.prodname_ghe_server %} and {% data variables.product.prodname_ghe_cloud %}

You can download a JSON file from {% data variables.product.prodname_ghe_server %} and upload the file to {% data variables.product.prodname_ghe_cloud %} to manually sync user license usage between the two deployments.

{% data reusables.enterprise-accounts.access-enterprise %}
{% data reusables.enterprise-accounts.settings-tab %}
{% data reusables.enterprise-accounts.license-tab %}
5. Under "Quick links", to download a file containing your current license usage on {% data variables.product.prodname_ghe_server %}, click **Export license usage**.
  ![Export license usage link](/assets/images/enterprise/business-accounts/export-license-usage-link.png)
{% data reusables.enterprise-accounts.access-enterprise-on-dotcom %}
{% data reusables.enterprise-accounts.settings-tab %}
8. In the left sidebar, click **Enterprise licensing**.
  !["Enterprise licensing" tab in the enterprise account settings sidebar](/assets/images/help/enterprises/enterprise-licensing-tab.png)
{% data reusables.enterprise-accounts.license-tab %}
10. Under "Enterprise Server Instances", click **Add server usage**.
  ![Upload GitHub Enterprise Servers usage link](/assets/images/help/business-accounts/upload-ghe-server-usage-link.png)
11. Upload the JSON file you downloaded from {% data variables.product.prodname_ghe_server %}.
  ![Drag and drop or select a file to upload](/assets/images/help/business-accounts/upload-ghe-server-usage-file.png)

{% if currentVersion ver_lt "enterprise-server@3.0" %}

### Troubleshooting

In some scenarios, the web UI for {% data variables.product.prodname_ghe_server %} may not immediately reflect your new license. You can force the system to detect the license by restarting two system services.

{% data reusables.enterprise_installation.ssh-into-instance %}
1. Restart the services for Git authentication and the HTTP server.

    {% warning %}

    **Warning**: Running the following command will result in a few minutes of user-facing downtime for {% data variables.product.prodname_ghe_server %}. Run the command with care.

    {% endwarning %}

        sudo systemctl restart github-gitauth github-unicorn
1. After {% data variables.product.prodname_ghe_server %} returns you to a prompt, try accessing {% data variables.product.prodname_ghe_server %} via the command line or web UI again.

{% endif %}<|MERGE_RESOLUTION|>--- conflicted
+++ resolved
@@ -24,13 +24,10 @@
 
 If your {% data variables.product.prodname_ghe_server %} license expires, you won't be able to access {% data variables.product.product_location_enterprise %} via a web browser or Git. If needed, you will be able to use command-line utilities to back up all your data. For more information, see "[Configuring backups on your appliance](/enterprise/admin/guides/installation/configuring-backups-on-your-appliance)." If you have any questions about renewing your license, contact {% data variables.contact.contact_enterprise_sales %}.
 
-<<<<<<< HEAD
 You can download your {% data variables.product.prodname_ghe_server %} license from your [Enterprise Account](https://docs.github.com/en/enterprise-server/admin/overview/managing-your-github-enterprise-license#uploading-a-new-license-to-github-enterprise-server), if you do not have an Enterprise Account you can login to our [Enterprise Portal](https://enterprise.github.com/download) and download your license. 
 
 ### Uploading a new license to {% data variables.product.prodname_ghe_server %}  
-=======
-### Uploading a new license to {% data variables.product.prodname_ghe_server %}
->>>>>>> e12b8329
+
 
 After you purchase a new license or upgrade an existing license from {% data variables.contact.contact_enterprise_sales %}, you must download your new license file, then upload the file to {% data variables.product.prodname_ghe_server %} to unlock your new user licenses.
 
