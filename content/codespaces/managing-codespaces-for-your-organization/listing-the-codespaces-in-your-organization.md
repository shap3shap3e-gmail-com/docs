---
title: Listing the codespaces in your organization
shortTitle: List organization codespaces
<<<<<<< HEAD
intro: 'You can list all of the currently active or stopped codespaces for your organization.'
=======
intro: You can list all of the currently active or stopped codespaces for your organization.
product: '{% data reusables.gated-features.codespaces %}'
>>>>>>> 3e998f61
permissions: 'To list all of the current codespaces for your organization, you must be an organization owner.'
versions:
  fpt: '*'
  ghec: '*'
type: how_to
topics:
  - Codespaces
  - Administrator
---

## Overview

As an organization owner, you can list all of the currently active and stopped codespaces for your organization. You might want to do this to check how many codespaces users are creating, to make sure they aren't incurring unnecessary costs. For information about pricing, see "[About billing for GitHub Codespaces](/billing/managing-billing-for-github-codespaces/about-billing-for-github-codespaces)."

The easiest way to list the codespaces for an organization is by using {% data variables.product.prodname_cli %}. You can also use the REST API, which provides more information about each codespace.

For information on how to see the current total {% data variables.product.prodname_codespaces %} usage for your organization or enterprise, and generate a detailed report, see "[Viewing your {% data variables.product.prodname_github_codespaces %} usage](/billing/managing-billing-for-github-codespaces/viewing-your-github-codespaces-usage)."

### Using {% data variables.product.prodname_cli %} to list codespaces

To list all of the current codespaces for a specified organization, use the following command.

```shell{:copy}
gh codespace list --org ORGANIZATION 
```

This command returns a list that includes the following information for each codespace: 
	- The name and display name 
	- The user who created the codespace
	- The repository and branch
	- The current state of the codespace

To list all of the current codespaces for an organization that were created by a specific user, use the following command.

```shell{:copy}
gh codespace list --org ORGANIZATION --user USER
```

{% note %}

**Note**: In the above commands, replace `ORGANIZATION` with the name of the organization you are querying. You must be an owner of the organization.

{% endnote %}

### Using the REST API to list codespaces

You can use the `/orgs/{org}/codespaces` API endpoint as an alternative method of listing the current codespaces for an organization. This returns more information than {% data variables.product.prodname_cli %}; for example, the machine type details.

For more information about this endpoint, see "[Codespaces organizations](/rest/codespaces/organizations#list-codespaces-for-the-organization)."<|MERGE_RESOLUTION|>--- conflicted
+++ resolved
@@ -1,12 +1,7 @@
 ---
 title: Listing the codespaces in your organization
 shortTitle: List organization codespaces
-<<<<<<< HEAD
 intro: 'You can list all of the currently active or stopped codespaces for your organization.'
-=======
-intro: You can list all of the currently active or stopped codespaces for your organization.
-product: '{% data reusables.gated-features.codespaces %}'
->>>>>>> 3e998f61
 permissions: 'To list all of the current codespaces for your organization, you must be an organization owner.'
 versions:
   fpt: '*'
