--- conflicted
+++ resolved
@@ -166,7 +166,6 @@
       let content, isHidden, isEarlyAccess
 
       beforeAll(async () => {
-<<<<<<< HEAD
         const fileContents = await fs.promises.readFile(markdownAbsPath, 'utf8')
         const { data, content: bodyContent } = matter(fileContents)
 
@@ -177,9 +176,6 @@
 
       test('hidden docs must be Early Access', async () => {
         expect(isHidden).toBe(isEarlyAccess)
-=======
-        content = await fs.promises.readFile(markdownAbsPath, 'utf8')
->>>>>>> 98e59145
       })
 
       test('relative URLs must start with "/"', async () => {
