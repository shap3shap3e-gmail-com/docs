--- conflicted
+++ resolved
@@ -310,7 +310,6 @@
         expect(matches.length, errorMessage).toBe(0)
       })
 
-<<<<<<< HEAD
       test('yaml snippets that include scheduled workflows must not run on the hour', async () => {
         const hourlySchedules = yamlScheduledWorkflows.filter(schedule => {
           const hour = schedule.split(' ')[0]
@@ -325,38 +324,6 @@
         expect(yamlScheduledWorkflows.length).toEqual(new Set(yamlScheduledWorkflows).size)
       })
 
-      test('URLs must not contain a hard-coded language code', async () => {
-        const matches = links.filter(link => {
-          return /\/(?:${languageCodes.join('|')})\//.test(link)
-        })
-
-        const errorMessage = formatLinkError(languageLinkErrorText, matches)
-        expect(matches.length, errorMessage).toBe(0)
-      })
-
-      test('URLs must not contain a hard-coded version number', async () => {
-        const initialMatches = (content.match(versionLinkRegEx) || [])
-
-        // Filter out some very specific false positive matches
-        const matches = initialMatches.filter(match => {
-          if (markdownRelPath === 'content/admin/enterprise-management/migrating-from-github-enterprise-1110x-to-2123.md') {
-            return false
-          }
-          return true
-        })
-
-        const errorMessage = formatLinkError(versionLinkErrorText, matches)
-        expect(matches.length, errorMessage).toBe(0)
-      })
-
-      test('URLs must not contain a hard-coded domain name', async () => {
-        const matches = (content.match(domainLinkRegex) || [])
-        const errorMessage = formatLinkError(domainLinkErrorText, matches)
-        expect(matches.length, errorMessage).toBe(0)
-      })
-
-=======
->>>>>>> 6293f3b8
       test('must not leak Early Access doc URLs', async () => {
         // Only execute for docs that are NOT Early Access
         if (!isEarlyAccess) {
