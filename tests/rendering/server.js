import lodash from 'lodash-es'
import enterpriseServerReleases from '../../lib/enterprise-server-releases.js'
import { get, getDOM, head, post } from '../helpers/supertest.js'
import { describeViaActionsOnly } from '../helpers/conditional-runs.js'
import { loadPages } from '../../lib/page-data.js'
import CspParse from 'csp-parse'
import { productMap } from '../../lib/all-products.js'
import { SURROGATE_ENUMS } from '../../middleware/set-fastly-surrogate-key.js'
import { jest } from '@jest/globals'
import { languageKeys } from '../../lib/languages.js'

const AZURE_STORAGE_URL = 'githubdocs.azureedge.net'
const activeProducts = Object.values(productMap).filter(
  (product) => !product.wip && !product.hidden
)

jest.useFakeTimers('legacy')

describe('server', () => {
  jest.setTimeout(60 * 1000)

  beforeAll(async () => {
    // The first page load takes a long time so let's get it out of the way in
    // advance to call out that problem specifically rather than misleadingly
    // attributing it to the first test
    await get('/en')
  })

  test('supports HEAD requests', async () => {
    const res = await head('/en')
    expect(res.statusCode).toBe(200)
    expect(res.headers).not.toHaveProperty('content-length')
    expect(res.text).toBeUndefined()
  })

  test('renders the homepage', async () => {
    const res = await get('/en')
    expect(res.statusCode).toBe(200)
  })

  test('renders the homepage with links to exptected products in both the sidebar and page body', async () => {
    const $ = await getDOM('/en')
    const sidebarItems = $('[data-testid=sidebar] li a').get()
    const sidebarTitles = sidebarItems.map((el) => $(el).text().trim())
    const sidebarHrefs = sidebarItems.map((el) => $(el).attr('href'))

    const productTitles = activeProducts.map((prod) => prod.name)
    const productHrefs = activeProducts.map((prod) =>
      prod.external ? prod.href : `/en${prod.href}`
    )

    const titlesInSidebarButNotProducts = lodash.difference(sidebarTitles, productTitles)
    const titlesInProductsButNotSidebar = lodash.difference(productTitles, sidebarTitles)

    const hrefsInSidebarButNotProducts = lodash.difference(sidebarHrefs, productHrefs)
    const hrefsInProductsButNotSidebar = lodash.difference(productHrefs, sidebarHrefs)

    expect(
      titlesInSidebarButNotProducts.length,
      `Found unexpected titles in sidebar: ${titlesInSidebarButNotProducts.join(', ')}`
    ).toBe(0)
    expect(
      titlesInProductsButNotSidebar.length,
      `Found titles missing from sidebar: ${titlesInProductsButNotSidebar.join(', ')}`
    ).toBe(0)
    expect(
      hrefsInSidebarButNotProducts.length,
      `Found unexpected hrefs in sidebar: ${hrefsInSidebarButNotProducts.join(', ')}`
    ).toBe(0)
    expect(
      hrefsInProductsButNotSidebar.length,
      `Found hrefs missing from sidebar: ${hrefsInProductsButNotSidebar.join(', ')}`
    ).toBe(0)
  })

  test('renders the Enterprise homepages with links to exptected products in both the sidebar and page body', async () => {
    const enterpriseProducts = [
      `/en/enterprise-server@${enterpriseServerReleases.latest}`,
      '/en/enterprise-cloud@latest',
    ]

    enterpriseProducts.forEach(async (ep) => {
      const $ = await getDOM(ep)
      const sidebarItems = $('[data-testid=sidebar] li a').get()
      const sidebarTitles = sidebarItems.map((el) => $(el).text().trim())
      const sidebarHrefs = sidebarItems.map((el) => $(el).attr('href'))
      const productItems = $('[data-testid=product] div a').get()
      const productTitles = productItems.map((el) => $(el).text().trim())
      const productHrefs = productItems.map((el) => $(el).attr('href'))

      const firstSidebarTitle = sidebarTitles.shift()
      const firstSidebarHref = sidebarHrefs.shift()

      const titlesInProductsButNotSidebar = lodash.difference(productTitles, sidebarTitles)

      const hrefsInProductsButNotSidebar = lodash.difference(productHrefs, sidebarHrefs)

      expect(firstSidebarTitle).toBe('All products')
      expect(firstSidebarHref).toBe('/en')
      expect(
        titlesInProductsButNotSidebar.length,
        `Found titles missing from sidebar: ${titlesInProductsButNotSidebar.join(', ')}`
      ).toBe(0)
      expect(
        hrefsInProductsButNotSidebar.length,
        `Found hrefs missing from sidebar: ${hrefsInProductsButNotSidebar.join(', ')}`
      ).toBe(0)
    })
  })

  test('uses gzip compression', async () => {
    const res = await get('/en')
    expect(res.headers['content-encoding']).toBe('gzip')
    expect(res.headers['transfer-encoding']).toBe('chunked')
  })

  test('sets Content Security Policy (CSP) headers', async () => {
    const res = await get('/en')
    expect('content-security-policy' in res.headers).toBe(true)

    const csp = new CspParse(res.headers['content-security-policy'])
    expect(csp.get('default-src')).toBe("'none'")

    expect(csp.get('font-src').includes("'self'")).toBe(true)
    expect(csp.get('font-src').includes(AZURE_STORAGE_URL)).toBe(true)

    expect(csp.get('connect-src').includes("'self'")).toBe(true)

    expect(csp.get('img-src').includes("'self'")).toBe(true)
    expect(csp.get('img-src').includes(AZURE_STORAGE_URL)).toBe(true)

    expect(csp.get('script-src').includes("'self'")).toBe(true)

    expect(csp.get('style-src').includes("'self'")).toBe(true)
    expect(csp.get('style-src').includes("'unsafe-inline'")).toBe(true)
  })

  test('sets Fastly cache control headers to bypass pages', async () => {
    const res = await get('/en')
    expect(res.headers['cache-control']).toBe('private, no-store')
    expect(res.headers['surrogate-control']).toBe('private, no-store')
    expect(res.headers['surrogate-key']).toBe(SURROGATE_ENUMS.DEFAULT)
  })

  test('does not render duplicate <html> or <body> tags', async () => {
    const $ = await getDOM('/en')
    expect($('html').length).toBe(1)
    expect($('body').length).toBe(1)
  })

  test('sets `lang` attribute on <html> attribute', async () => {
    expect((await getDOM('/en'))('html').attr('lang')).toBe('en')
    expect((await getDOM('/en/articles/set-up-git'))('html').attr('lang')).toBe('en')
    expect((await getDOM('/ja'))('html').attr('lang')).toBe('ja')
  })

  test('renders a 404 page', async () => {
    const $ = await getDOM('/not-a-real-page')
    expect($('h1').text()).toBe('Ooops!')
    expect($.text().includes("It looks like this page doesn't exist.")).toBe(true)
    expect(
      $.text().includes(
        'We track these errors automatically, but if the problem persists please feel free to contact us.'
      )
    ).toBe(true)
    expect($.res.statusCode).toBe(404)
  })

  test('renders a 400 for invalid paths', async () => {
    const $ = await getDOM('/en/%7B%')
    expect($.res.statusCode).toBe(400)
  })

  // see issue 12427
  test('renders a 404 for leading slashes', async () => {
    let $ = await getDOM('//foo.com/enterprise')
    expect($('h1').text()).toBe('Ooops!')
    expect($.res.statusCode).toBe(404)

    $ = await getDOM('///foo.com/enterprise')
    expect($('h1').text()).toBe('Ooops!')
    expect($.res.statusCode).toBe(404)
  })

  test('renders a 500 page when errors are thrown', async () => {
    const $ = await getDOM('/_500', undefined, true)
    expect($('h1').text()).toBe('Ooops!')
    expect($.text().includes('It looks like something went wrong.')).toBe(true)
    expect(
      $.text().includes(
        'We track these errors automatically, but if the problem persists please feel free to contact us.'
      )
    ).toBe(true)
    expect($.res.statusCode).toBe(500)
  })

  test('returns a 400 when POST-ed invalid JSON', async () => {
    const res = await post('/').send('not real JSON').set('Content-Type', 'application/json')
    expect(res.statusCode).toBe(400)
  })

  test('converts Markdown in intros', async () => {
    // example from markdown source in intro:
    // The `git rebase` command
    const $ = await getDOM('/en/articles/about-git-rebase')
    expect($.html()).toContain('The <code>git rebase</code> command')
  })

  test('injects site variables into rendered intros', async () => {
    // example from markdown source in intro:
    // You can follow people on {{ site.data.variables.product.product_name }}
    const $ = await getDOM('/en/github/getting-started-with-github/following-people')
    expect($.text()).toContain('You can follow people on GitHub')
  })

  test('injects site variables into rendered permissions statements frontmatter', async () => {
    // markdown source: {% data variables.product.prodname_pages %} site
    const $ = await getDOM(
      '/en/github/working-with-github-pages/configuring-a-publishing-source-for-your-github-pages-site'
    )
    expect($('div.permissions-statement').text()).toContain('GitHub Pages site')
  })

  // see issue 9678
  test('does not use cached intros in map topics', async () => {
    let $ = await getDOM(
<<<<<<< HEAD
      '/en/get-started/importing-your-projects-to-github/importing-a-git-repository-using-the-command-line'
=======
      '/en/get-started/importing-your-projects-to-github/importing-source-code-to-github/importing-a-git-repository-using-the-command-line'
>>>>>>> 5050e412
    )
    const articleIntro = $('[data-testid="lead"]').text()
    $ = await getDOM(
      '/en/enterprise/2.16/user/importing-your-projects-to-github/importing-source-code-to-github'
    )
    const mapTopicIntro = $('.map-topic').first().next().text()
    expect(articleIntro).not.toEqual(mapTopicIntro)
  })

  test('injects site variables into rendered pages', async () => {
    // example from markdown source in page body:
    // {{ site.data.variables.product.product_name }} may recommend
    const $ = await getDOM('/en/github/getting-started-with-github/following-people')
    expect($.text()).toContain('GitHub may recommend')
  })

  test('serves /categories.json for support team usage', async () => {
    const res = await get('/categories.json')

    // check for CORS header
    expect(res.headers['access-control-allow-origin']).toBe('*')

    // Check that it can be cached at the CDN
    expect(res.headers['set-cookie']).toBeUndefined()
    expect(res.headers['cache-control']).toContain('public')
    expect(res.headers['cache-control']).toMatch(/max-age=\d+/)

    const categories = JSON.parse(res.text)
    expect(Array.isArray(categories)).toBe(true)
    expect(categories.length).toBeGreaterThan(1)
    categories.forEach((category) => {
      expect('name' in category).toBe(true)
      expect('published_articles' in category).toBe(true)
    })
  })

  test('renders Markdown links that have Liquid hrefs', async () => {
    // example from markdown source:
    // 1. Go to {{ site.data.variables.product.product_name }}'s [Pricing]({{ site.data.variables.dotcom_billing.plans_url }}) page.
    const $ = await getDOM(
      '/en/github/getting-started-with-github/signing-up-for-a-new-github-account'
    )
    expect($.text()).toContain("Go to GitHub's Pricing page.")
    expect($('a[href="https://github.com/pricing"]').first().text()).toBe('Pricing')
  })

  test('renders liquid within liquid within liquid in body text', async () => {
    const $ = await getDOM('/en/github/administering-a-repository/enabling-required-status-checks')
    expect($('ol li').first().text().trim()).toBe(
      'On GitHub.com, navigate to the main page of the repository.'
    )
  })

  test('renders liquid within liquid within liquid in intros', async () => {
    const $ = await getDOM('/en/github/administering-a-repository/about-merge-methods-on-github')
    expect(
      $('[data-testid="lead"]').first().text().includes('merge their pull requests on GitHub')
    ).toBe(true)
  })

  test('renders product frontmatter callouts', async () => {
    const $ = await getDOM('/en/articles/about-branch-restrictions')
    const note = $('[data-testid=callout]').eq(0)
    expect(note).toBeTruthy()
  })

  test('renders liquid within liquid within product frontmatter callouts', async () => {
    const $ = await getDOM('/en/articles/about-branch-restrictions')
    const note = $('[data-testid=callout]').eq(0)
    expect(
      note
        .first()
        .text()
        .trim()
        .startsWith('Protected branches are available in public repositories with GitHub Free')
    ).toBe(true)
  })

  test('handles whitespace control in liquid tags', async () => {
    // example from markdown source of index:
    // Liquid tags with {%- in lists should not result in newlines
    // that convert to <p>s in <li>s
    const $ = await getDOM('/')
    expect($('li > p').length).toBe(0)
  })

  test('renders liquid within liquid within liquid', async () => {
    const $ = await getDOM('/en/articles/enabling-required-status-checks')
    expect($('ol li').first().text().trim()).toBe(
      'On GitHub.com, navigate to the main page of the repository.'
    )
  })

  test('preserves liquid statements with liquid raw tags in page output', async () => {
    const $ = await getDOM(
      '/en/pages/setting-up-a-github-pages-site-with-jekyll/troubleshooting-jekyll-build-errors-for-github-pages-sites'
    )
    expect($.text().includes('{{ page.title }}')).toBe(true)
  })

  test('displays links to categories on product TOCs', async () => {
    const $ = await getDOM('/en/authentication')
    expect($('a[href="/en/authentication/keeping-your-account-and-data-secure"]')).toHaveLength(1)
  })

  describe('autogenerated mini TOCs', () => {
    // TODO disable the mini TOC tests when we replace it with sticky TOC header
    test('renders mini TOC in articles with more than one heading', async () => {
      const $ = await getDOM('/en/github/getting-started-with-github/githubs-products')
      expect($('h2#in-this-article').length).toBe(1)
      expect($('h2#in-this-article + div div ul').length).toBeGreaterThan(1)
    })

    test('renders mini TOC in articles that includes h3s when specified by frontmatter', async () => {
      const $ = await getDOM(
        '/en/admin/policies/enforcing-policies-for-your-enterprise/enforcing-policies-for-security-settings-in-your-enterprise'
      )
      expect($('h2#in-this-article').length).toBe(1)
      expect($('h2#in-this-article + div div ul').length).toBeGreaterThan(0) // non-indented items
      expect($('h2#in-this-article + div div ul li div div div ul.ml-3').length).toBeGreaterThan(0) // indented items
    })

    test('does not render mini TOC in articles with only one heading', async () => {
      const $ = await getDOM(
        '/en/github/visualizing-repository-data-with-graphs/about-repository-graphs'
      )
      expect($('h2#in-this-article').length).toBe(0)
    })

    test('does not render mini TOC in articles with no headings', async () => {
      const $ = await getDOM('/en/github/authenticating-to-github/reviewing-your-deploy-keys')
      expect($('h2#in-this-article').length).toBe(0)
    })

    test('does not render mini TOC in non-articles', async () => {
      const $ = await getDOM('/github/getting-started-with-github')
      expect($('h2#in-this-article').length).toBe(0)
    })

    test('renders mini TOC with correct links when headings contain markup', async () => {
      const $ = await getDOM(
        '/en/code-security/supply-chain-security/keeping-your-dependencies-updated-automatically/configuration-options-for-dependency-updates'
      )
      expect($('h2#in-this-article + div div ul a[href="#package-ecosystem"]').length).toBe(1)
    })

    test('renders mini TOC with correct links when headings contain markup in localized content', async () => {
      const $ = await getDOM(
        '/ja/code-security/supply-chain-security/keeping-your-dependencies-updated-automatically/configuration-options-for-dependency-updates'
      )
      expect($('h2#in-this-article + div div ul a[href="#package-ecosystem"]').length).toBe(1)
    })
  })

  describe('image asset paths', () => {
    const localImageCacheBustBasePathRegex = /^\/assets\/cb-\d+\/images\//
    const localImageBasePath = '/assets/images'
    const legacyImageBasePath = '/assets/enterprise'
    const latestEnterprisePath = `/en/enterprise/${enterpriseServerReleases.latest}`
    const oldestEnterprisePath = `/en/enterprise/${enterpriseServerReleases.oldestSupported}`

    test('github articles on dotcom have images that point to local assets dir', async () => {
      const $ = await getDOM(
        '/en/github/authenticating-to-github/configuring-two-factor-authentication'
      )
      const imageSrc = $('img').first().attr('src')
      expect(
        localImageCacheBustBasePathRegex.test(imageSrc) || imageSrc.startsWith(localImageBasePath)
      ).toBe(true)
    })

    test('github articles on GHE have images that point to local assets dir', async () => {
      const $ = await getDOM(
        `${latestEnterprisePath}/user/github/authenticating-to-github/configuring-two-factor-authentication`
      )
      const imageSrc = $('img').first().attr('src')
      expect(
        localImageCacheBustBasePathRegex.test(imageSrc) ||
          imageSrc.startsWith(localImageBasePath) ||
          imageSrc.startsWith(legacyImageBasePath)
      ).toBe(true)
    })

    test('admin articles on latest version of GHE have images that point to local assets dir', async () => {
      const $ = await getDOM(
        `${latestEnterprisePath}/admin/user-management/using-built-in-authentication`
      )
      const imageSrc = $('img').first().attr('src')
      expect(
        localImageCacheBustBasePathRegex.test(imageSrc) ||
          imageSrc.startsWith(localImageBasePath) ||
          imageSrc.startsWith(legacyImageBasePath)
      ).toBe(true)
    })

    test('admin articles on older GHE versions have images that point to local assets dir', async () => {
      const $ = await getDOM(
        `${oldestEnterprisePath}/admin/user-management/using-built-in-authentication`
      )
      const imageSrc = $('img').first().attr('src')
      expect(
        localImageCacheBustBasePathRegex.test(imageSrc) ||
          imageSrc.startsWith(localImageBasePath) ||
          imageSrc.startsWith(legacyImageBasePath)
      ).toBe(true)
    })

    test('links that point to /assets are not rewritten with a language code', async () => {
      const $ = await getDOM('/en/github/site-policy/github-privacy-statement')
      expect($('#french').next().children('a').attr('href').startsWith(localImageBasePath)).toBe(
        true
      )
    })

    test('github articles on GHEC have images that point to local assets dir', async () => {
      const $ = await getDOM(
        '/en/enterprise-cloud@latest/billing/managing-billing-for-your-github-account/viewing-the-subscription-and-usage-for-your-enterprise-account'
      )
      const imageSrc = $('img').first().attr('src')
      expect(
        localImageCacheBustBasePathRegex.test(imageSrc) || imageSrc.startsWith(localImageBasePath)
      ).toBe(true)
    })

    test('admin articles on GHEC have images that point to local assets dir', async () => {
      const $ = await getDOM(
        '/en/enterprise-cloud@latest/admin/configuration/configuring-your-enterprise/verifying-or-approving-a-domain-for-your-enterprise'
      )
      const imageSrc = $('img').first().attr('src')
      expect(
        localImageCacheBustBasePathRegex.test(imageSrc) || imageSrc.startsWith(localImageBasePath)
      ).toBe(true)
    })

    test('github articles on GHAE have images that point to local assets dir', async () => {
      const $ = await getDOM(
        '/en/github-ae@latest/github/administering-a-repository/changing-the-default-branch'
      )
      const imageSrc = $('img').first().attr('src')
      expect(
        localImageCacheBustBasePathRegex.test(imageSrc) ||
          imageSrc.startsWith(localImageBasePath) ||
          imageSrc.startsWith(legacyImageBasePath)
      ).toBe(true)
    })

    test('admin articles on GHAE have images that point to local assets dir', async () => {
      const $ = await getDOM('/en/github-ae@latest/admin/user-management/managing-dormant-users')
      const imageSrc = $('img').first().attr('src')
      expect(
        localImageCacheBustBasePathRegex.test(imageSrc) || imageSrc.startsWith(localImageBasePath)
      ).toBe(true)
    })
  })

  describe('English local links', () => {
    const latestEnterprisePath = `/en/enterprise-server@${enterpriseServerReleases.latest}`

    test('dotcom articles on dotcom have links that include "en"', async () => {
      const $ = await getDOM('/en/articles/set-up-git')
      expect($('a[href="/en/repositories/working-with-files/managing-files"]').length).toBe(1)
    })

    test('dotcom articles on dotcom have Enterprise Admin links with latest GHE version', async () => {
      const $ = await getDOM('/en/articles/setting-up-a-trial-of-github-enterprise-server')
      // Note any links that might expressed in Markdown as '.../enterprise-server@latest/...'
      // becomes '.../enterprise-server@<VERSION>/...' when rendered out.
      expect(
        $(
          `a[href="/en/enterprise-server@${enterpriseServerReleases.latest}/admin/installation/setting-up-a-github-enterprise-server-instance"]`
        ).length
      ).toBe(2)
    })

    test('dotcom articles on GHE have Enterprise user links', async () => {
      const $ = await getDOM(
        `${latestEnterprisePath}/github/getting-started-with-github/set-up-git`
      )
      expect(
        $(`a[href="${latestEnterprisePath}/repositories/working-with-files/managing-files"]`).length
      ).toBe(1)
    })

    test('dotcom categories on GHE have Enterprise user links', async () => {
      const $ = await getDOM(`${latestEnterprisePath}/get-started/writing-on-github`)
      expect(
        $(
          `ul.list-style-circle li a[href="${latestEnterprisePath}/get-started/writing-on-github/getting-started-with-writing-and-formatting-on-github/about-writing-and-formatting-on-github"]`
        ).length
      ).toBe(1)
    })

    test('dotcom-only links on GHE are dotcom-only', async () => {
      const $ = await getDOM(
        `${latestEnterprisePath}/admin/configuration/managing-connections-between-your-enterprise-accounts/connecting-your-enterprise-account-to-github-enterprise-cloud`
      )
      expect(
        $(
          'a[href="/en/github/site-policy/github-terms-for-additional-products-and-features#connect"]'
        ).length
      ).toBe(1)
    })

    test('desktop links on GHE are dotcom-only', async () => {
      const $ = await getDOM(
        `${latestEnterprisePath}/github/getting-started-with-github/set-up-git`
      )
      expect($('a[href="/en/desktop/installing-and-configuring-github-desktop"]').length).toBe(1)
    })

    test('admin articles that link to non-admin articles have Enterprise user links', async () => {
      const $ = await getDOM(
        `${latestEnterprisePath}/admin/installation/configuring-the-default-visibility-of-new-repositories-on-your-appliance`
      )
      expect(
        $(
          `a[href="${latestEnterprisePath}/repositories/creating-and-managing-repositories/about-repositories#about-repository-visibility"]`
        ).length
      ).toBeGreaterThan(0)
    })

    test('admin articles that link to Enterprise user articles have Enterprise user links', async () => {
      const $ = await getDOM(
        `${latestEnterprisePath}/admin/user-management/customizing-user-messages-for-your-enterprise`
      )
      expect($('a[href*="about-writing-and-formatting-on-github"]').length).toBe(1)
    })

    test('articles that link to external links that contain /articles/ are not rewritten', async () => {
      const $ = await getDOM(
        `${latestEnterprisePath}/admin/installation/upgrading-github-enterprise-server`
      )
      expect(
        $('a[href="https://docs.microsoft.com/azure/backup/backup-azure-vms-first-look-arm"]')
          .length
      ).toBe(1)
    })
  })

  describe('article versions', () => {
    test('includes links to all versions of each article', async () => {
      const articlePath =
        'get-started/importing-your-projects-to-github/importing-source-code-to-github/importing-a-git-repository-using-the-command-line'
      const $ = await getDOM(
        `/en/enterprise-server@${enterpriseServerReleases.latest}/${articlePath}`
      )
      expect(
        $(
          `[data-testid="mobile-header"] [data-testid=version-picker] a[href="/en/enterprise-server@${enterpriseServerReleases.latest}/${articlePath}"]`
        ).length
      ).toBe(1)
      // 2.13 predates this feature, so it should be excluded:
      expect(
        $(`[data-testid=version-picker] a[href="/en/enterprise/2.13/user/${articlePath}"]`).length
      ).toBe(0)
    })

    test('is not displayed if dotcom article has only one version', async () => {
      const $ = await getDOM('/en/articles/signing-up-for-a-new-github-account')
      expect($('.article-versions').length).toBe(0)
    })

    test('is not displayed if ghec article has only one version', async () => {
      const $ = await getDOM(
        '/en/enterprise-cloud@latest/admin/managing-your-enterprise-users-with-your-identity-provider/about-enterprise-managed-users'
      )
      expect($('.article-versions').length).toBe(0)
    })
  })

  describeViaActionsOnly('Early Access articles', () => {
    let hiddenPageHrefs, hiddenPages

    beforeAll(async () => {
      const $ = await getDOM('/early-access')
      hiddenPageHrefs = $('#article-contents ul > li > a')
        .map((i, el) => $(el).attr('href'))
        .get()

      const allPages = await loadPages()
      hiddenPages = allPages.filter((page) => page.languageCode === 'en' && page.hidden)
    })

    test('exist in the set of English pages', async () => {
      expect(hiddenPages.length).toBeGreaterThan(0)
    })

    test('are listed at /early-access', async () => {
      expect(hiddenPageHrefs.length).toBeGreaterThan(0)
    })

    test('are not listed at /early-access in production', async () => {
      const oldNodeEnv = process.env.NODE_ENV
      process.env.NODE_ENV = 'production'
      const res = await get('/early-access', { followRedirects: true })
      process.env.NODE_ENV = oldNodeEnv
      expect(res.statusCode).toBe(404)
    })

    test('have noindex meta tags', async () => {
      const $ = await getDOM(hiddenPageHrefs[0])
      expect($('meta[content="noindex"]').length).toBe(1)
    })

    test('public articles do not have noindex meta tags', async () => {
      const $ = await getDOM('/en/articles/set-up-git')
      expect($('meta[content="noindex"]').length).toBe(0)
    })
  })

  describe('redirects', () => {
    test('redirects old articles to their English URL', async () => {
      const res = await get('/articles/deleting-a-team')
      expect(res.statusCode).toBe(302)
      expect(res.headers['set-cookie']).toBeUndefined()
      // no cache control because a language prefix had to be injected
      expect(res.headers['cache-control']).toBeUndefined()
    })

    test('redirects old articles to their slugified URL', async () => {
      const res = await get('/articles/about-github-s-ip-addresses')
      expect(res.text).toBe(
        'Found. Redirecting to /en/authentication/keeping-your-account-and-data-secure/about-githubs-ip-addresses'
      )
    })

    test('redirects / to /en when no language preference is specified', async () => {
      const res = await get('/')
      expect(res.statusCode).toBe(302)
      expect(res.headers.location).toBe('/en')
      expect(res.headers['cache-control']).toBe('private, no-store')
      expect(res.headers['set-cookie']).toBeUndefined()
    })

    test('redirects / to appropriate language preference if specified', async () => {
      await Promise.all(
        languageKeys.map(async (languageKey) => {
          const res = await get('/', {
            headers: {
              'accept-language': `${languageKey}`,
            },
          })
          expect(res.statusCode).toBe(302)
          expect(res.headers.location).toBe(`/${languageKey}`)
          expect(res.headers['cache-control']).toBe('private, no-store')
          expect(res.headers['set-cookie']).toBeUndefined()
        })
      )
    })

    test('redirects / to /en when unsupported language preference is specified', async () => {
      const res = await get('/', {
        headers: {
          // Tagalog: https://www.loc.gov/standards/iso639-2/php/langcodes_name.php?iso_639_1=tl
          'accept-language': 'tl',
        },
      })
      expect(res.statusCode).toBe(302)
      expect(res.headers.location).toBe('/en')
      expect(res.headers['cache-control']).toBe('private, no-store')
      expect(res.headers['set-cookie']).toBeUndefined()
    })

    test('adds English prefix to old article URLs', async () => {
      const res = await get('/articles/deleting-a-team')
      expect(res.statusCode).toBe(302)
      expect(res.headers.location.startsWith('/en/')).toBe(true)
      expect(res.headers['set-cookie']).toBeUndefined()
      expect(res.headers['cache-control']).toBeUndefined()
    })

    test('redirects that not only injects /en/ should have cache-control', async () => {
      const res = await get('/en/articles/deleting-a-team')
      expect(res.statusCode).toBe(301)
      expect(res.headers['cache-control']).toContain('public')
      expect(res.headers['cache-control']).toMatch(/max-age=\d+/)
    })

    test('redirects Desktop Classic paths to desktop.github.com', async () => {
      const res = await get('/desktop-classic')
      expect(res.statusCode).toBe(301)
      expect(res.headers.location).toBe('https://desktop.github.com')
      expect(res.headers['set-cookie']).toBeUndefined()
      expect(res.headers['cache-control']).toBeUndefined()
    })

    // this oneoff redirect is temporarily disabled because it introduces too much complexity
    // we can reenable it down the road if needed
    // Docs Engineering issue: 968
    test.skip('redirects versioned category page', async () => {
      const res = await get('/en/github/receiving-notifications-about-activity-on-github')
      expect(res.statusCode).toBe(301)
      expect(res.headers.location).toBe(
        '/en/github/managing-subscriptions-and-notifications-on-github'
      )
      expect(res.headers['cache-control']).toContain('public')
      expect(res.headers['cache-control']).toMatch(/max-age=\d+/)
    })
  })

  describe('categories and map topics', () => {
    test('adds links to categories on the dotcom homepage', async () => {
      const $ = await getDOM('/en/github')
      expect($('a[href="/en/github/customizing-your-github-workflow"]').length).toBe(1)
      expect($('a[href="#customizing-your-github-workflow"]').length).toBe(0)
    })

    test('adds links to map topics on a category homepage', async () => {
      const $ = await getDOM('/en/get-started/importing-your-projects-to-github')
      expect(
        $(
          'a[href="/en/get-started/importing-your-projects-to-github/importing-source-code-to-github"]'
        ).length
      ).toBe(1)
      expect($('a[href="#managing-user-account-settings"]').length).toBe(0)
    })

    test('category page renders with TOC', async () => {
      const $ = await getDOM('/en/get-started/writing-on-github')
      expect($('[data-testid=table-of-contents] ul li a').length).toBeGreaterThan(5)
    })

    test('map topic renders with h2 links to articles', async () => {
      const $ = await getDOM(
        '/en/get-started/importing-your-projects-to-github/importing-source-code-to-github'
      )
      expect(
        $(
          'a[href="/en/get-started/importing-your-projects-to-github/importing-source-code-to-github/about-github-importer"] h2'
        ).length
      ).toBe(1)
    })

    test('map topic renders with one intro for every h2', async () => {
      const $ = await getDOM(
        '/en/get-started/importing-your-projects-to-github/importing-source-code-to-github'
      )
      const $bumpLinks = $('[data-testid=bump-link]')
      expect($bumpLinks.length).toBeGreaterThan(3)
    })

    test('map topic intros are parsed', async () => {
      const $ = await getDOM(
        '/en/get-started/importing-your-projects-to-github/importing-source-code-to-github'
      )
      const $intro = $('[data-testid=bump-link][href*="source-code-migration-tools"] > p')
      expect($intro.length).toBe(1)
      expect($intro.html()).toContain('You can use external tools to move your projects to GitHub')
    })
  })
})

describe('URLs by language', () => {
  test('heading IDs and links on translated pages are in English', async () => {
    const $ = await getDOM('/ja/github/site-policy/github-terms-of-service')
    expect($.res.statusCode).toBe(200)
    expect($('h1')[0].children[0].data).toBe('GitHub利用規約')
    expect($('h2 a[href="#summary"]').length).toBe(1)
  })
})

describe('GitHub Enterprise URLs', () => {
  test('renders the GHE user docs homepage', async () => {
    const $ = await getDOM(`/en/enterprise/${enterpriseServerReleases.latest}/user/get-started`)
    expect(
      $(
        `a[href="/en/enterprise-server@${enterpriseServerReleases.latest}/get-started/writing-on-github"]`
      ).length
    ).toBe(1)
  })

  test('renders the Enterprise Server homepage with correct links', async () => {
    const $ = await getDOM(`/en/enterprise/${enterpriseServerReleases.latest}`)
    expect(
      $(
        `section.container-xl a[href="/en/enterprise-server@${enterpriseServerReleases.latest}/admin"]`
      ).length
    ).toBe(1)
    expect(
      $(
        `section.container-xl a[href="/en/enterprise-server@${enterpriseServerReleases.latest}/get-started"]`
      ).length
    ).toBe(1)
  })

  test('renders the Enterprise Admin category homepage', async () => {
    const adminPath = `/en/enterprise-server@${enterpriseServerReleases.latest}/admin`
    const $ = await getDOM(adminPath)
    expect($(`h2 ~ a[href="${adminPath}/guides"]`).length).toBe(1)
    expect($('h2 a[href="#all-docs"]').length).toBe(1)
  })

  test('renders an Enterprise Admin category with correct links', async () => {
    const installationCategoryHome = `/en/enterprise-server@${enterpriseServerReleases.latest}/admin/installation`
    const $ = await getDOM(installationCategoryHome)
    expect($(`a[href^="${installationCategoryHome}/"]`).length).toBeGreaterThan(1)
  })

  test('renders a translated Enterprise Admin category with English links', async () => {
    const installationCategoryHome = `/ja/enterprise-server@${enterpriseServerReleases.latest}/admin/installation`
    const $ = await getDOM(installationCategoryHome)
    expect($(`a[href^="${installationCategoryHome}/"]`).length).toBeGreaterThan(1)
  })

  test('renders an Enterprise Admin category article', async () => {
    const $ = await getDOM(
      `/en/enterprise/${enterpriseServerReleases.latest}/admin/installation/system-overview`
    )
    expect($.text()).toContain("your organization's private copy of GitHub")
  })

  test('renders an Enterprise Admin map topic', async () => {
    const $ = await getDOM(
      `/en/enterprise/${enterpriseServerReleases.latest}/admin/enterprise-management/updating-the-virtual-machine-and-physical-resources`
    )
    expect(
      $(
        `a[href^="/en/enterprise-server@${enterpriseServerReleases.latest}/admin/enterprise-management/"]`
      ).length
    ).toBeGreaterThan(1)
  })

  test('renders an Enterprise Admin category article within a map topic', async () => {
    const $ = await getDOM(
      `/en/enterprise/${enterpriseServerReleases.latest}/admin/installation/upgrade-requirements`
    )
    expect($.text()).toContain('Before upgrading GitHub Enterprise')
  })

  test('renders Enterprise homepage in Japanese', async () => {
    const res = await get(`/ja/enterprise-server@${enterpriseServerReleases.latest}`)
    expect(res.statusCode).toBe(200)
  })

  test('renders Enterprise User homepage in Japanese', async () => {
    const res = await get(`/ja/enterprise-server@${enterpriseServerReleases.latest}/github`)
    expect(res.statusCode).toBe(200)
  })

  test('renders Enterprise Admin homepage in Japanese', async () => {
    const res = await get(`/ja/enterprise-server@${enterpriseServerReleases.latest}/admin`)
    expect(res.statusCode).toBe(200)
  })

  test('renders Enterprise homepage in Chinese', async () => {
    const res = await get(`/cn/enterprise-server@${enterpriseServerReleases.latest}`)
    expect(res.statusCode).toBe(200)
  })

  test('renders Enterprise User homepage in Chinese', async () => {
    const res = await get(`/cn/enterprise-server@${enterpriseServerReleases.latest}/github`)
    expect(res.statusCode).toBe(200)
  })

  test('renders Enterprise Admin homepage in Chinese', async () => {
    const res = await get(`/cn/enterprise-server@${enterpriseServerReleases.latest}/admin`)
    expect(res.statusCode).toBe(200)
  })
})

describe('GitHub Desktop URLs', () => {
  test('renders the GitHub Desktop homepage with correct links', async () => {
    const $ = await getDOM('/en/desktop')
    expect($('a[href^="/en/desktop/"]').length).toBeGreaterThan(1)
  })

  test('renders a Desktop category with expected links', async () => {
    const $ = await getDOM('/en/desktop/installing-and-configuring-github-desktop')
    expect(
      $('a[href^="/en/desktop/installing-and-configuring-github-desktop/"]').length
    ).toBeGreaterThan(1)
  })

  test('renders a Desktop map topic', async () => {
    const $ = await getDOM(
      '/en/desktop/installing-and-configuring-github-desktop/installing-and-authenticating-to-github-desktop'
    )
    expect(
      $('a[href^="/en/desktop/installing-and-configuring-github-desktop/"]').length
    ).toBeGreaterThan(1)
  })

  test('renders a Desktop article within a map topic', async () => {
    const res = await get(
      '/en/desktop/installing-and-configuring-github-desktop/installing-and-authenticating-to-github-desktop/installing-github-desktop'
    )
    expect(res.statusCode).toBe(200)
  })

  test('renders the Desktop homepage in Japanese', async () => {
    const res = await get('/ja/desktop')
    expect(res.statusCode).toBe(200)
  })
})

describe('extended Markdown', () => {
  test('renders styled warnings', async () => {
    const $ = await getDOM('/en/articles/removing-a-remote')
    const warning = $('div.extended-markdown.warning')
    expect(warning.length).toBe(1)
    expect(warning.text().includes('does not delete the remote')).toBe(true)
  })

  test('renders styled tips (multiple per page)', async () => {
    const $ = await getDOM('/en/articles/authorizing-oauth-apps')
    const tips = $('div.extended-markdown.tip')
    expect(tips.length).toBe(3)
    expect(tips.eq(0).text().includes('verify your email address')).toBe(true)
  })

  test('renders styled notes within liquid', async () => {
    const $ = await getDOM('/en/articles/removing-a-member-from-your-organization')
    const note = $('.extended-markdown.note').eq(0)
    expect(note.hasClass('color-border-accent-emphasis')).toBe(true)
    expect(note.hasClass('color-bg-accent')).toBe(true)
  })

  test('renders platform-specific content', async () => {
    const $ = await getDOM('/en/github/using-git/associating-text-editors-with-git')
    expect($('.extended-markdown.mac h2#using-textmate-as-your-editor').length).toBe(1)
    expect($('.extended-markdown.windows h2#using-notepad-as-your-editor').length).toBe(1)
    expect($('.extended-markdown.linux h2#using-textmate-as-your-editor').length).toBe(0)
    expect($('.extended-markdown.linux h2#using-notepad-as-your-editor').length).toBe(0)
  })

  test('renders expected mini TOC headings in platform-specific content', async () => {
    const $ = await getDOM('/en/github/using-git/associating-text-editors-with-git')
    expect($('h2#in-this-article').length).toBe(1)
    expect($('h2#in-this-article + div div ul li.extended-markdown.mac').length).toBeGreaterThan(1)
    expect(
      $('h2#in-this-article + div div ul li.extended-markdown.windows').length
    ).toBeGreaterThan(1)
    expect($('h2#in-this-article + div div ul li.extended-markdown.linux').length).toBeGreaterThan(
      1
    )
  })
})

describe('search', () => {
  function findDupesInArray(arr) {
    return lodash.filter(arr, (val, i, iteratee) => lodash.includes(iteratee, val, i + 1))
  }

  it('homepage does not render any elements with duplicate IDs', async () => {
    const $ = await getDOM('/en')
    const ids = $('body')
      .find('[id]')
      .map((i, el) => $(el).attr('id'))
      .get()
      .sort()
    const dupes = findDupesInArray(ids)
    const message = `Oops found duplicate DOM id(s): ${dupes.join(', ')}`
    expect(ids.length).toBeGreaterThan(0)
    expect(dupes.length === 0, message).toBe(true)
  })

  // SKIPPING: Can we have duplicate IDs? search-input-container and search-results-container are duplicated for mobile and desktop
  // Docs Engineering issue: 969
  it.skip('articles pages do not render any elements with duplicate IDs', async () => {
    const $ = await getDOM('/en/articles/accessing-an-organization')
    const ids = $('body')
      .find('[id]')
      .map((i, el) => $(el).attr('id'))
      .get()
      .sort()
    const dupes = findDupesInArray(ids)
    const message = `Oops found duplicate DOM id(s): ${dupes.join(', ')}`
    expect(ids.length).toBeGreaterThan(0)
    expect(dupes.length === 0, message).toBe(true)
  })
})

describe('?json query param for context debugging', () => {
  it('uses query param value as a key', async () => {
    const res = await get('/en?json=page')
    const page = JSON.parse(res.text)
    expect(typeof page.title).toBe('string')
  })

  it('returns a helpful message with top-level keys if query param has no value', async () => {
    const res = await get('/en?json')
    const context = JSON.parse(res.text)

    expect(context.message.includes('context object is too big to display')).toBe(true)
    expect(Array.isArray(context.keys)).toBe(true)
    expect(context.keys.includes('page')).toBe(true)
    expect(context.keys.includes('pages')).toBe(true)
    expect(context.keys.includes('redirects')).toBe(true)
  })
})

describe('static routes', () => {
  it('serves content from the /assets directory', async () => {
    const res = await get('/assets/images/site/be-social.gif')
    expect(res.statusCode).toBe(200)
    expect(res.headers['cache-control']).toContain('public')
    expect(res.headers['cache-control']).toMatch(/max-age=\d+/)
    // Because static assets shouldn't use CSRF and thus shouldn't
    // be setting a cookie.
    expect(res.headers['set-cookie']).toBeUndefined()
    // The "Surrogate-Key" header is set so we can do smart invalidation
    // in the Fastly CDN. This needs to be available for static assets too.
    expect(res.headers['surrogate-key']).toBeTruthy()
    expect(res.headers.etag).toBeUndefined()
    expect(res.headers['last-modified']).toBeTruthy()
  })

  it('rewrites /assets requests from a cache-busting prefix', async () => {
    // The rewrite-asset-urls.js Markdown plugin will do this to img tags.
    const res = await get('/assets/cb-123456/images/site/be-social.gif')
    expect(res.statusCode).toBe(200)
    expect(res.headers['set-cookie']).toBeUndefined()
    expect(res.headers['cache-control']).toContain('public')
    expect(res.headers['cache-control']).toMatch(/max-age=\d+/)
    expect(res.headers['surrogate-key']).toBeTruthy()
  })

  it('serves schema files from the /data/graphql directory at /public', async () => {
    const res = await get('/public/schema.docs.graphql')
    expect(res.statusCode).toBe(200)
    expect(res.headers['cache-control']).toContain('public')
    expect(res.headers['cache-control']).toMatch(/max-age=\d+/)
    // Because static assets shouldn't use CSRF and thus shouldn't
    // be setting a cookie.
    expect(res.headers['set-cookie']).toBeUndefined()
    expect(res.headers.etag).toBeUndefined()
    expect(res.headers['last-modified']).toBeTruthy()

    expect(
      (await get(`/public/ghes-${enterpriseServerReleases.latest}/schema.docs-enterprise.graphql`))
        .statusCode
    ).toBe(200)
    expect(
      (
        await get(
          `/public/ghes-${enterpriseServerReleases.oldestSupported}/schema.docs-enterprise.graphql`
        )
      ).statusCode
    ).toBe(200)
    expect((await get('/public/ghae/schema.docs-ghae.graphql')).statusCode).toBe(200)
  })

  it('does not serve repo contents that live outside the /assets directory', async () => {
    expect((await get('/package.json', { followRedirects: true })).statusCode).toBe(404)
    expect((await get('/README.md', { followRedirects: true })).statusCode).toBe(404)
    expect((await get('/server.mjs', { followRedirects: true })).statusCode).toBe(404)
  })
})

describe('index pages', () => {
  const nonEnterpriseOnlyPath =
    '/en/get-started/importing-your-projects-to-github/importing-source-code-to-github'

  test('includes dotcom-only links in dotcom TOC', async () => {
    const $ = await getDOM('/en/get-started/importing-your-projects-to-github')
    expect($(`a[href="${nonEnterpriseOnlyPath}"]`).length).toBe(1)
  })

  test('excludes dotcom-only from GHE TOC', async () => {
    const $ = await getDOM(
      `/en/enterprise/${enterpriseServerReleases.latest}/user/get-started/importing-your-projects-to-github`
    )
    expect($(`a[href="${nonEnterpriseOnlyPath}"]`).length).toBe(0)
  })

  test('includes correctly versioned links in GHE', async () => {
    const installationLatest = `/en/enterprise-server@${enterpriseServerReleases.latest}/admin/installation`
    const $ = await getDOM(installationLatest)
    expect($(`a[href^="${installationLatest}/"]`).length).toBeGreaterThan(0)
  })
})<|MERGE_RESOLUTION|>--- conflicted
+++ resolved
@@ -224,11 +224,7 @@
   // see issue 9678
   test('does not use cached intros in map topics', async () => {
     let $ = await getDOM(
-<<<<<<< HEAD
-      '/en/get-started/importing-your-projects-to-github/importing-a-git-repository-using-the-command-line'
-=======
       '/en/get-started/importing-your-projects-to-github/importing-source-code-to-github/importing-a-git-repository-using-the-command-line'
->>>>>>> 5050e412
     )
     const articleIntro = $('[data-testid="lead"]').text()
     $ = await getDOM(
